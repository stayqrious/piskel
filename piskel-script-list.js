// This list is used both by the grunt build and index.html (in debug mode)

exports.scripts = [
  // Core libraries
  "js/lib/jquery-1.8.0.js","js/lib/jquery-ui-1.10.3.custom.js","js/lib/pubsub.js","js/lib/bootstrap/bootstrap.js",
  // GIF Encoding libraries
  "js/lib/gif/gif.worker.js",
  "js/lib/gif/gif.js",

  // Application wide configuration
  "js/Constants.js",
  "js/Events.js",

  // Libraries
  "js/utils/core.js",
  "js/utils/CanvasUtils.js",
<<<<<<< HEAD
  "js/utils/Math.js",
=======
  "js/utils/FileUtils.js",
>>>>>>> 2ba451d4
  "js/utils/FrameUtils.js",
  "js/utils/ImageResizer.js",
  "js/utils/PixelUtils.js",
  "js/utils/Serializer.js",
  "js/utils/Template.js",
  "js/utils/UserSettings.js",
  "js/lib/jsColor_1_4_0/jscolor.js",

  // Application libraries-->
  "js/rendering/DrawingLoop.js",

  // Models
  "js/model/Frame.js",
  "js/model/Layer.js",
  "js/model/Piskel.js",

  // Selection
  "js/selection/SelectionManager.js",
  "js/selection/BaseSelection.js",
  "js/selection/RectangularSelection.js",
  "js/selection/ShapeSelection.js",

  // Rendering
  "js/rendering/AbstractRenderer.js",
  "js/rendering/CompositeRenderer.js",
  "js/rendering/layer/LayersRenderer.js",
  "js/rendering/frame/FrameRenderer.js",
  "js/rendering/frame/CachedFrameRenderer.js",
  "js/rendering/CanvasRenderer.js",
  "js/rendering/SpritesheetRenderer.js",

  // Controllers
  "js/controller/PiskelController.js",
  "js/controller/DrawingController.js",
  "js/controller/PreviewFilmController.js",
  "js/controller/LayersListController.js",
  "js/controller/AnimatedPreviewController.js",
  "js/controller/MinimapController.js",
  "js/controller/ToolController.js",
  "js/controller/PaletteController.js",
  "js/controller/NotificationController.js",

  // Settings sub-controllers
  "js/controller/settings/ApplicationSettingsController.js",
  "js/controller/settings/GifExportController.js",
  "js/controller/settings/ImportController.js",
  // Settings controller
  "js/controller/settings/SettingsController.js",

  // Services
  "js/service/LocalStorageService.js",
  "js/service/HistoryService.js",
  "js/service/KeyboardEventService.js",
  "js/service/ImageUploadService.js",

  // Tools
  "js/drawingtools/BaseTool.js",
  "js/drawingtools/SimplePen.js",
  "js/drawingtools/VerticalMirrorPen.js",
  "js/drawingtools/Eraser.js",
  "js/drawingtools/Stroke.js",
  "js/drawingtools/PaintBucket.js",
  "js/drawingtools/Rectangle.js",
  "js/drawingtools/Circle.js",
  "js/drawingtools/Move.js",
  "js/drawingtools/selectiontools/BaseSelect.js",
  "js/drawingtools/selectiontools/RectangleSelect.js",
  "js/drawingtools/selectiontools/ShapeSelect.js",
  "js/drawingtools/ColorPicker.js",

  // Application controller and initialization
  "js/app.js"
];<|MERGE_RESOLUTION|>--- conflicted
+++ resolved
@@ -14,11 +14,8 @@
   // Libraries
   "js/utils/core.js",
   "js/utils/CanvasUtils.js",
-<<<<<<< HEAD
   "js/utils/Math.js",
-=======
   "js/utils/FileUtils.js",
->>>>>>> 2ba451d4
   "js/utils/FrameUtils.js",
   "js/utils/ImageResizer.js",
   "js/utils/PixelUtils.js",
