Code Studio Piskel
======

<<<<<<< HEAD
[![Travis Status](https://api.travis-ci.org/piskelapp/piskel.png?branch=master)](https://travis-ci.org/piskelapp/piskel) [![Built with Grunt](https://cdn.gruntjs.com/builtwith.png)](https://gruntjs.com/)

Piskel is an easy-to-use sprite editor. It can be used to create game sprites, animations, pixel-art...
It is the editor used in **[piskelapp.com](https://www.piskelapp.com)**.
=======
[![Travis Status](https://api.travis-ci.org/code-dot-org/piskel.png?branch=master)](https://travis-ci.org/code-dot-org/piskel)

This is a custom version of the excellent [Piskel Editor](https://github.com/juliandescottes/piskel) by [@juliandescottes](https://github.com/juliandescottes) and [@grosbouddha](https://github.com/grosbouddha), designed for embedded use with the Code.org Code Studio learning platform.  For more information on using or developing Piskel, please see [the main repository](https://github.com/juliandescottes/piskel).
>>>>>>> d174270d

This project is published on npm as [@code-dot-org/piskel](https://www.npmjs.com/package/@code-dot-org/piskel).

## Using this package

Install the package from npm:

```
npm install @code-dot-org/piskel
```

<<<<<<< HEAD
We also use the following **libraries** :
* [spectrum](https://github.com/bgrins/spectrum) : awesome standalone colorpicker
* [gifjs](https://jnordberg.github.io/gif.js/) : generate animated GIFs in javascript, using webworkers
* [supergif](https://github.com/buzzfeed/libgif-js) : modified version of SuperGif to parse and import GIFs
* [jszip](https://github.com/Stuk/jszip) : create, read and edit .zip files with Javascript
* [canvas-toBlob](https://github.com/eligrey/canvas-toBlob.js/) : shim for canvas toBlob
* [jquery](https://jquery.com/) : used sporadically in the application
* [bootstrap-tooltip](https://getbootstrap.com/javascript/#tooltips) : nice tooltips

As well as some **icons** from the [Noun Project](https://thenounproject.com/) :
* Folder by Simple Icons from The Noun Project
* (and probably one or two others)
=======
This will install the release build of Piskel to `node_modules/@code-dot-org/piskel`.  The application root is at `node_modules/@code-dot-org/piskel/dest/prod`.  You can run the static version of Piskel by opening `index.html` in that folder.

A `piskel-root` utilty is also installed at `node_modules/.bin/piskel-root` that prints the absolute path to the application root.  It's recommended that you depend on this utility in any build scripts to be resilient against future changes to the internal layout of the Piskel package.
>>>>>>> d174270d

## Local Development Setup

Note: To run local integration tests you should install CasperJS 1.0.2 (not included as a dependency in this repo) and make sure it has access to PhantomJS 1.9.2 (downloaded to node_modules/.bin on `npm install` but not necessarily in your PATH).

## Publishing a new version

This repository depends on a Node version >=7. Please use Node >=7 when building and updating
new releases of this Piskel to NPM.

To publish a new version to npm switch to the master branch, use `npm login` to sign in as an account with access to the `@code-dot-org` scope, then `npm version [major|minor|patch]` for the appropriate version bump.  This will do the following:

* Run linting and tests to verify your local repo.
* Rebuild the release package.
* Bump the version, adding a corresponding commit and version tag.
* Push the commit and tag to github.
* Publish the new release package to npm.

## License

Code Studio Piskel is Copyright 2016 Code.org

Piskel is Copyright 2016 Julian Descottes

Both are licensed under the Apache License, Version 2.0 (the "License");
you may not use this file except in compliance with the License.
You may obtain a copy of the License at

    http://www.apache.org/licenses/LICENSE-2.0

Unless required by applicable law or agreed to in writing, software
distributed under the License is distributed on an "AS IS" BASIS,
WITHOUT WARRANTIES OR CONDITIONS OF ANY KIND, either express or implied.
See the License for the specific language governing permissions and
limitations under the License.<|MERGE_RESOLUTION|>--- conflicted
+++ resolved
@@ -1,16 +1,9 @@
 Code Studio Piskel
 ======
 
-<<<<<<< HEAD
-[![Travis Status](https://api.travis-ci.org/piskelapp/piskel.png?branch=master)](https://travis-ci.org/piskelapp/piskel) [![Built with Grunt](https://cdn.gruntjs.com/builtwith.png)](https://gruntjs.com/)
-
-Piskel is an easy-to-use sprite editor. It can be used to create game sprites, animations, pixel-art...
-It is the editor used in **[piskelapp.com](https://www.piskelapp.com)**.
-=======
 [![Travis Status](https://api.travis-ci.org/code-dot-org/piskel.png?branch=master)](https://travis-ci.org/code-dot-org/piskel)
 
 This is a custom version of the excellent [Piskel Editor](https://github.com/juliandescottes/piskel) by [@juliandescottes](https://github.com/juliandescottes) and [@grosbouddha](https://github.com/grosbouddha), designed for embedded use with the Code.org Code Studio learning platform.  For more information on using or developing Piskel, please see [the main repository](https://github.com/juliandescottes/piskel).
->>>>>>> d174270d
 
 This project is published on npm as [@code-dot-org/piskel](https://www.npmjs.com/package/@code-dot-org/piskel).
 
@@ -22,24 +15,9 @@
 npm install @code-dot-org/piskel
 ```
 
-<<<<<<< HEAD
-We also use the following **libraries** :
-* [spectrum](https://github.com/bgrins/spectrum) : awesome standalone colorpicker
-* [gifjs](https://jnordberg.github.io/gif.js/) : generate animated GIFs in javascript, using webworkers
-* [supergif](https://github.com/buzzfeed/libgif-js) : modified version of SuperGif to parse and import GIFs
-* [jszip](https://github.com/Stuk/jszip) : create, read and edit .zip files with Javascript
-* [canvas-toBlob](https://github.com/eligrey/canvas-toBlob.js/) : shim for canvas toBlob
-* [jquery](https://jquery.com/) : used sporadically in the application
-* [bootstrap-tooltip](https://getbootstrap.com/javascript/#tooltips) : nice tooltips
-
-As well as some **icons** from the [Noun Project](https://thenounproject.com/) :
-* Folder by Simple Icons from The Noun Project
-* (and probably one or two others)
-=======
 This will install the release build of Piskel to `node_modules/@code-dot-org/piskel`.  The application root is at `node_modules/@code-dot-org/piskel/dest/prod`.  You can run the static version of Piskel by opening `index.html` in that folder.
 
 A `piskel-root` utilty is also installed at `node_modules/.bin/piskel-root` that prints the absolute path to the application root.  It's recommended that you depend on this utility in any build scripts to be resilient against future changes to the internal layout of the Piskel package.
->>>>>>> d174270d
 
 ## Local Development Setup
 
