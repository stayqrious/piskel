--- conflicted
+++ resolved
@@ -1,7 +1,5 @@
 Code Studio Piskel
-======
 
-<<<<<<< HEAD
 [![Travis Status](https://api.travis-ci.org/code-dot-org/piskel.png?branch=master)](https://travis-ci.org/code-dot-org/piskel)
 
 This is a custom version of the excellent [Piskel Editor](https://github.com/juliandescottes/piskel) by [@juliandescottes](https://github.com/juliandescottes) and [@grosbouddha](https://github.com/grosbouddha), designed for embedded use with the Code.org Code Studio learning platform.  For more information on using or developing Piskel, please see [the main repository](https://github.com/juliandescottes/piskel).
@@ -39,63 +37,6 @@
 Code Studio Piskel is Copyright 2016 Code.org
 
 Piskel is Copyright 2016 Julian Descottes
-=======
-[![Travis Status](https://api.travis-ci.org/piskelapp/piskel.png?branch=master)](https://travis-ci.org/piskelapp/piskel) [![Built with Grunt](https://cdn.gruntjs.com/builtwith.png)](http://gruntjs.com/)
-
-Piskel is an easy-to-use sprite editor. It can be used to create game sprites, animations, pixel-art...
-It is the editor used in **[piskelapp.com](http://piskelapp.com)**.
-
-<img
-  src="https://screenletstore.appspot.com/img/95aaa0f0-37a4-11e7-a652-7b8128ce3e3b.png"
-  title="Piskel editor screenshot"
-  width="500">
-
-## About Piskel
-
-### Built with
-
-The Piskel editor is purely built in **JavaScript, HTML and CSS**.
-
-We also use the following **libraries** :
-* [spectrum](https://github.com/bgrins/spectrum) : awesome standalone colorpicker
-* [gifjs](http://jnordberg.github.io/gif.js/) : generate animated GIFs in javascript, using webworkers
-* [supergif](https://github.com/buzzfeed/libgif-js) : modified version of SuperGif to parse and import GIFs
-* [jszip](https://github.com/Stuk/jszip) : create, read and edit .zip files with Javascript
-* [canvas-toBlob](https://github.com/eligrey/canvas-toBlob.js/) : shim for canvas toBlob
-* [jquery](http://jquery.com/) : used sporadically in the application
-* [bootstrap-tooltip](http://getbootstrap.com/javascript/#tooltips) : nice tooltips
-
-As well as some **icons** from the [Noun Project](http://thenounproject.com/) :
-* Folder by Simple Icons from The Noun Project
-* (and probably one or two others)
-
-### Browser Support
-
-Piskel supports the following browsers:
-* **Chrome** (latest)
-* **Firefox** (latest)
-* **Edge** (latest)
-* **Internet Explorer** 11
-
-### Mobile/Tablets
-
-There is no support for mobile.
-
-### Offline builds
-
-Offline builds are available. More details in the [dedicated wiki page](https://github.com/piskelapp/piskel/wiki/Desktop-applications).
-
-## Contributing ?
-
-Help is always welcome !
-
-* **Issues** : Found a problem when using the application, want to request a feature, [open an issue](https://github.com/piskelapp/piskel/issues).
-* **Development** : Have a look at the [wiki](https://github.com/piskelapp/piskel/wiki) to set up the development environment
-
-## License
-
-Copyright 2017 Julian Descottes
->>>>>>> bcee2460
 
 Both are licensed under the Apache License, Version 2.0 (the "License");
 you may not use this file except in compliance with the License.
@@ -107,8 +48,4 @@
 distributed under the License is distributed on an "AS IS" BASIS,
 WITHOUT WARRANTIES OR CONDITIONS OF ANY KIND, either express or implied.
 See the License for the specific language governing permissions and
-<<<<<<< HEAD
-limitations under the License.
-=======
-limitations under the License.
->>>>>>> bcee2460
+limitations under the License.