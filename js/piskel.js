(function ($) {
  var frameSheet,

      // Constants:
      TRANSPARENT_COLOR = 'tc',
      DEFAULT_PEN_COLOR = '#000000',
      PISKEL_SERVICE_URL = 'http://2.piskel-app.appspot.com',

      // Configuration:
      // Canvas size in pixel size (not dpi related)
      framePixelWidth = 32, 
      framePixelHeight = 32,

      // Scaling factors for a given frameSheet rendering:
      // Main drawing area:
      drawingCanvasDpi = 20,
      // Canvas previous in the slideshow:
      previewTileCanvasDpi = 4,
      // Ainmated canvas preview:
      previewAnimationCanvasDpi = 8,

      // DOM references:
      drawingAreaContainer,
      drawingAreaCanvas,
      previewCanvas,
      paletteEl,

      // States:
      isClicked = false, 
      isRightClicked = false, 
      activeFrameIndex = -1, 
      animIndex = 0,
      penColor = DEFAULT_PEN_COLOR,
      paletteColors = [],

      //utility
      _normalizeColor = function (color) {
        if(color == undefined || color == TRANSPARENT_COLOR || color.indexOf("#") == 0) {
          return color;
        } else {
          return "#" + color;
        }
      },

      // setTimeout/setInterval references:
      localStorageThrottler = null
      ;


  var piskel = {
    init : function () {
      frameSheet = FrameSheetModel.getInstance(framePixelWidth, framePixelHeight);
      this.setActiveFrame(0);
<<<<<<< HEAD
      frameSheet.addEmptyFrame();

      var frameId = this.getFrameIdFromUrl();
      if (frameId) {
        this.loadFramesheetFromService(frameId);
      } else {
        this.finishInit();
      }
    },

    finishInit : function () {
=======
>>>>>>> 52a9d7b3
      this.initPalette();
      this.initDrawingArea();
      this.initPreviewSlideshow();
      this.initAnimationPreview();
      this.initColorPicker();
      this.initLocalStorageBackup();

      this.startAnimation();
    },

    getFrameIdFromUrl : function() {
      var href = window.location.href;
      if (href.indexOf('frameId=') != -1) {
        return href.substring(href.indexOf('frameId=')+8);
      }
    },

    loadFramesheetFromService : function (frameId) {
      var xhr = new XMLHttpRequest();
      xhr.open('GET', PISKEL_SERVICE_URL + '/get?l=' + frameId, true);
      xhr.responseType = 'text';

      xhr.onload = function(e) {
        frameSheet.deserialize(this.responseText);
        piskel.finishInit();
      };

      xhr.onerror = function () {
        piskel.finishInit();
      };

      xhr.send();
    },

    initLocalStorageBackup: function() {
      if(window.localStorage && window.localStorage['snapShot']) {
        var message = document.createElement('div');
        message.id = "user-message";
        message.className = "user-message";
        var reloadLink = "<a href='#' onclick='piskel.restoreFromLocalStorage()'>reload</a>";
        var discardLink = "<a href='#' onclick='piskel.cleanLocalStorage()'>discard</a>";
        message.innerHTML = "Non saved version found. " + reloadLink + " or " + discardLink;
        message.onclick = function() {
          message.parentNode.removeChild(message);
        };
        document.body.appendChild(message);
      }
    },

    persistToLocalStorage: function() {
      console.log('persited')
      window.localStorage['snapShot'] = frameSheet.serialize();
    },

    restoreFromLocalStorage: function() {
      frameSheet.deserialize(window.localStorage['snapShot']);
      this.setActiveFrameAndRedraw(0);
    },

    cleanLocalStorage: function() {
      delete window.localStorage['snapShot'];
    },

    setActiveFrame: function(index) {
      activeFrameIndex = index;
    },

    setActiveFrameAndRedraw: function(index) {
      this.setActiveFrame(index);
      
      // Update drawing canvas:
      this.drawFrameToCanvas(frameSheet.getFrameByIndex(this.getActiveFrameIndex()), drawingAreaCanvas, drawingCanvasDpi);
      
      // Update slideshow:
      this.createPreviews();

      // Update animation preview:
      animIndex = 0;
    },

    getActiveFrameIndex: function() {
      if(-1 == activeFrameIndex) {
        throw "Bad active frane initialization."
      }
      return activeFrameIndex;
    },

    initColorPicker: function() {
      this.colorPicker = $('color-picker');
      this.colorPicker.value = DEFAULT_PEN_COLOR;
      this.colorPicker.addEventListener('change', this.onPickerChange.bind(this));
    },

    onPickerChange : function(evt) {
        penColor = _normalizeColor(this.colorPicker.value);
    },

    initPalette : function (color) {
      paletteEl = $('palette');
    },

    addColorToPalette : function (color) {
      if (color && color != TRANSPARENT_COLOR && paletteColors.indexOf(color) == -1) {
        var colorEl = document.createElement("li");
        colorEl.setAttribute("data-color", color);
        colorEl.setAttribute("title", color);
        colorEl.style.background = color;
        paletteEl.appendChild(colorEl);
        paletteColors.push(color);
      }
    },

    initDrawingArea : function() {
        drawingAreaContainer = $('drawing-canvas-container');

        drawingAreaCanvas = document.createElement("canvas");
        drawingAreaCanvas.className = 'canvas';
        drawingAreaCanvas.setAttribute('width', '' + framePixelWidth * drawingCanvasDpi);
        drawingAreaCanvas.setAttribute('height', '' + framePixelHeight * drawingCanvasDpi);

        drawingAreaContainer.setAttribute('style', 
          'width:' + framePixelWidth * drawingCanvasDpi + 'px; height:' + framePixelHeight * drawingCanvasDpi + 'px;');

        drawingAreaCanvas.setAttribute('oncontextmenu', 'piskel.onCanvasContextMenu(event)');
        drawingAreaContainer.appendChild(drawingAreaCanvas);

        var body = document.getElementsByTagName('body')[0];
        body.setAttribute('onmouseup', 'piskel.onCanvasMouseup(event)');
        drawingAreaContainer.setAttribute('onmousedown', 'piskel.onCanvasMousedown(event)');
        drawingAreaContainer.setAttribute('onmousemove', 'piskel.onCanvasMousemove(event)');
        this.drawFrameToCanvas(frameSheet.getFrameByIndex(this.getActiveFrameIndex()), drawingAreaCanvas, drawingCanvasDpi);
    },

    initPreviewSlideshow: function() {
      var addFrameButton = $('add-frame-button');
      addFrameButton.addEventListener('mousedown', function() {
        frameSheet.addEmptyFrame();
        piskel.setActiveFrameAndRedraw(frameSheet.getFrameCount() - 1);
      });
      this.createPreviews();
    },

    initAnimationPreview : function() {

      var previewAnimationContainer = $('preview-canvas-container');
      previewCanvas = document.createElement('canvas');
      previewCanvas.className = 'canvas';
      previewAnimationContainer.setAttribute('style', 
        'width:' + framePixelWidth * previewAnimationCanvasDpi + 'px; height:' + framePixelHeight * previewAnimationCanvasDpi + 'px;');
      previewAnimationContainer.appendChild(previewCanvas);
      previewCanvas.setAttribute('width', framePixelWidth * previewAnimationCanvasDpi);
      previewCanvas.setAttribute('height', framePixelHeight * previewAnimationCanvasDpi);
    },

    startAnimation : function () {
      var scope = this;
      var animFPSTuner = document.getElementById("preview-fps");
      var animPreviewFPS = parseInt(animFPSTuner.value, 10);
      var startPreviewRefresh = function() {
        return setInterval(scope.refreshAnimatedPreview, 1000/animPreviewFPS);
      };
      var refreshUpdater = startPreviewRefresh();
      
      animFPSTuner.addEventListener('change', function(evt) {
        window.clearInterval(refreshUpdater);
        animPreviewFPS = parseInt(animFPSTuner.value, 10);
        if(isNaN(animPreviewFPS)) {
          animPreviewFPS = 1;
        }
        if(evt.keyCode == 38) {
          animPreviewFPS++;
        }
        else if (evt.keyCode == 40) {
          animPreviewFPS--;
        }
        if(animPreviewFPS < 1) {
          animPreviewFPS = 1;
        }
        if(animPreviewFPS > 100) {
          animPreviewFPS = 100;
        }
        $("display-fps").innerHTML = animPreviewFPS + " fps";
        animFPSTuner.value = animPreviewFPS;
        $("fps-value").innerHTML = animPreviewFPS + " fps";
        refreshUpdater = startPreviewRefresh();
      });
    },

    createPreviews : function () {
      var container = $('preview-list'), previewTile;
      container.innerHTML = "";
      for (var i = 0, l = frameSheet.getFrameCount(); i < l ; i++) {
        previewTile = this.createPreviewTile(i);
        container.appendChild(previewTile);
      }
    },

    createPreviewTile: function(tileNumber) {
      var previewTileRoot = document.createElement("li");
      var classname = "preview-tile";

      if (this.getActiveFrameIndex() == tileNumber) {
        classname += " selected";
      }
      previewTileRoot.className = classname;
      
      var canvasContainer = document.createElement("div");
      canvasContainer.className = "canvas-container";
      canvasContainer.setAttribute('style', 
        'width:' + framePixelWidth * previewTileCanvasDpi + 'px; height:' + framePixelHeight * previewTileCanvasDpi + 'px;');
      
      var canvasBackground = document.createElement("div");
      canvasBackground.className = "canvas-background";
      canvasContainer.appendChild(canvasBackground);

      var canvasPreview = document.createElement("canvas");
      canvasPreview.className = "canvas tile-view"
      
      canvasPreview.setAttribute('width', framePixelWidth * previewTileCanvasDpi);
      canvasPreview.setAttribute('height', framePixelHeight * previewTileCanvasDpi);     
      
      previewTileRoot.addEventListener('click', function(evt) {
        // has not class tile-action:
        // TODO: let me know when you want to start using a framework :)
        if(!evt.target.className.match(new RegExp('(\\s|^)'+ 'tile-action' +'(\\s|$)'))) {
          piskel.setActiveFrameAndRedraw(tileNumber);
        }    
      });

      var canvasPreviewDuplicateAction = document.createElement("button");
      canvasPreviewDuplicateAction.className = "tile-action"
      canvasPreviewDuplicateAction.innerHTML = "dup"

      canvasPreviewDuplicateAction.addEventListener('click', function(evt) {
        piskel.duplicateFrame(tileNumber);
      });

      this.drawFrameToCanvas(frameSheet.getFrameByIndex(tileNumber), canvasPreview, previewTileCanvasDpi);
      canvasContainer.appendChild(canvasPreview);
      previewTileRoot.appendChild(canvasContainer);
      previewTileRoot.appendChild(canvasPreviewDuplicateAction);
      
      if(tileNumber > 0 || frameSheet.getFrameCount() > 1) {
        var canvasPreviewDeleteAction = document.createElement("button");
        canvasPreviewDeleteAction.className = "tile-action"
        canvasPreviewDeleteAction.innerHTML = "del"
        canvasPreviewDeleteAction.addEventListener('click', function(evt) {
          piskel.removeFrame(tileNumber);
        });
        previewTileRoot.appendChild(canvasPreviewDeleteAction);
      }

      return previewTileRoot;
    },

    refreshAnimatedPreview : function () {
      piskel.drawFrameToCanvas(frameSheet.getFrameByIndex(animIndex), previewCanvas, previewAnimationCanvasDpi);
      animIndex++;
      if (animIndex == frameSheet.getFrameCount()) {
        animIndex = 0;
      }
    },

    removeFrame: function(frameIndex) {     
      frameSheet.removeFrameByIndex(frameIndex);

      this.setActiveFrameAndRedraw(frameIndex - 1);
    },

    duplicateFrame: function(frameIndex) {
      frameSheet.duplicateFrameByIndex(frameIndex);

      this.setActiveFrameAndRedraw(frameIndex + 1);
    },

    updateCursorInfo : function (event) {
      var cursor = $('cursorInfo');
      cursor.style.top = event.clientY + 10 + "px";
      cursor.style.left = event.clientX + 10 + "px";

      var coordinates = this.getRelativeCoordinates(event.clientX, event.clientY)
      cursor.innerHTML = [
        "X : " + coordinates.x,
        "Y : " + coordinates.y
      ].join(", ");
    },

    onCanvasMousedown : function (event) {
      isClicked = true;
      var coords = this.getRelativeCoordinates(event.clientX, event.clientY);
      if(event.button == 0) {
        this.drawAt(coords.x, coords.y, penColor);
      } else {
        // Right click used to delete.
        isRightClicked = true;
        this.drawAt(coords.x, coords.y, TRANSPARENT_COLOR);
      }
    },

    onCanvasMousemove : function (event) {
      //this.updateCursorInfo(event);
      if (isClicked) {
        var coords = this.getRelativeCoordinates(event.clientX, event.clientY);
        if(isRightClicked) {
          this.drawAt(coords.x, coords.y, TRANSPARENT_COLOR);
        } else {
          this.drawAt(coords.x, coords.y, penColor);
        }
      }
    },
    
    onCanvasMouseup : function (event) {
      if(isClicked || isRightClicked) {
        // A mouse button was clicked on the drawing canvas before this mouseup event,
        // the user was probably drawing on the canvas.
        // Note: The mousemove movement (and the mouseup) may end up outside
        // of the drawing canvas.
        this.createPreviews();
      }
      isClicked = false;
      isRightClicked = false;
    },

    drawAt : function (x, y, color) {
      var col = (x - x%drawingCanvasDpi) / drawingCanvasDpi;
      var row = (y - y%drawingCanvasDpi) / drawingCanvasDpi;
      
      // Update model:
      var currentFrame = frameSheet.getFrameByIndex(this.getActiveFrameIndex());
      
      // TODO: make a better accessor for pixel state update:
      // TODO: Make pen color dynamic:
      var color = _normalizeColor(color);
      if (color != currentFrame[col][row]) {
        currentFrame[col][row] = color;
        this.drawPixelInCanvas(row, col, color, drawingAreaCanvas, drawingCanvasDpi);
      }

      // Persist to localStorage when drawing. We throttle localStorage accesses
      // for high frequency drawing (eg mousemove).
      if(localStorageThrottler == null) {
          localStorageThrottler = window.setTimeout(function() {
            piskel.persistToLocalStorage();
            localStorageThrottler = null;
          }, 1000);
      }
      
           
    },

    drawPixelInCanvas : function (row, col, color, canvas, dpi) {
      var context = canvas.getContext('2d');
      if(color == undefined || color == TRANSPARENT_COLOR) {
        context.clearRect(col * dpi, row * dpi, dpi, dpi);   
      } else {
        this.addColorToPalette(color);
        context.fillStyle = color;
        context.fillRect(col * dpi, row * dpi, dpi, dpi);
      }
    },

    // TODO: move that to a FrameRenderer (/w cache) ?
    drawFrameToCanvas: function(frame, canvasElement, dpi) {
      var color;
      for(var col = 0, num_col = frame.length; col < num_col; col++) {
        for(var row = 0, num_row = frame[col].length; row < num_row; row++) {
          color = _normalizeColor(frame[col][row]);
          this.drawPixelInCanvas(row, col, color, canvasElement, dpi);
        }
      }
    },

    onCanvasContextMenu : function (event) {
      event.preventDefault();
      event.stopPropagation();
      event.cancelBubble = true;
      return false;
    },

    onPaletteClick : function (event) {
      var color = event.target.getAttribute("data-color");
      if (null !== color) {
        var colorPicker = $('color-picker');
        colorPicker.color.fromString(color);
        this.onPickerChange();
      }
    },
    
    getRelativeCoordinates : function (x, y) {
      var canvasRect = drawingAreaCanvas.getBoundingClientRect();
      return {
        x : x - canvasRect.left,
        y : y - canvasRect.top
      }
    },

    storeSheet : function (event) {
      var xhr = new XMLHttpRequest();
      var formData = new FormData();
      formData.append('framesheet_content', frameSheet.serialize());
      formData.append('fps_speed', $('preview-fps').value);
      xhr.open('POST', PISKEL_SERVICE_URL + "/store", true);
      xhr.onload = function(e) {
        if (this.status == 200) {
          var baseUrl = window.location.href.replace(window.location.search, "");
          window.location.href = baseUrl + "?frameId=" + this.responseText;
        }
      };

      xhr.send(formData);

      event.stopPropagation();
      event.preventDefault();
      return false;
    }
  };

  window.piskel = piskel;
  piskel.init();

})(function(id){return document.getElementById(id)});
//small change for checking my git setup :(<|MERGE_RESOLUTION|>--- conflicted
+++ resolved
@@ -51,7 +51,6 @@
     init : function () {
       frameSheet = FrameSheetModel.getInstance(framePixelWidth, framePixelHeight);
       this.setActiveFrame(0);
-<<<<<<< HEAD
       frameSheet.addEmptyFrame();
 
       var frameId = this.getFrameIdFromUrl();
@@ -63,8 +62,6 @@
     },
 
     finishInit : function () {
-=======
->>>>>>> 52a9d7b3
       this.initPalette();
       this.initDrawingArea();
       this.initPreviewSlideshow();
