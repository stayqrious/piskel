/**
 * @require Constants
 * @require Events
 */
$.namespace("pskl");

(function () {

  /**
   * FrameSheetModel instance.
   */
  var frameSheet,

      // Configuration:
      // Canvas size in pixel size (not dpi related)
      framePixelWidth = 32, 
      framePixelHeight = 32,

      // Scaling factors for a given frameSheet rendering:
      // Main drawing area:
      drawingCanvasDpi = 20,   
      // Canvas preview film canvases:
      previewTileCanvasDpi = 4,
      // Animated canvas preview:
      previewAnimationCanvasDpi = 8,

      activeFrameIndex = -1,       
      currentFrame = null;

  /**
   * Main application controller
   */
  var piskel = {

    init : function () {

      piskel.initDPIs_();

      frameSheet = new pskl.model.FrameSheet(framePixelWidth, framePixelHeight);
      frameSheet.addEmptyFrame();

      this.drawingController = new pskl.controller.DrawingController(
        frameSheet.getFrameByIndex(0),
        $('#drawing-canvas-container'), 
        drawingCanvasDpi
      );

      this.setActiveFrame(0);

      this.animationController = new pskl.controller.AnimatedPreviewController(
        frameSheet,
        $('#preview-canvas-container'), 
        previewAnimationCanvasDpi
      );


      this.previewsController = new pskl.controller.PreviewFilmController(
        frameSheet,
        $('#preview-list'), 
        previewTileCanvasDpi
      );

      this.animationController.init();
      this.previewsController.init();

      pskl.HistoryManager.init();
      pskl.NotificationService.init();
      pskl.LocalStorageService.init(frameSheet);

      // TODO: Add comments 
      var framesheetId = this.getFramesheetIdFromUrl();
      if (framesheetId) {
        $.publish(Events.SHOW_NOTIFICATION, [{"content": "Loading animation with id : [" + framesheetId + "]"}]);
        this.loadFramesheetFromService(framesheetId);
      } else {
        this.finishInit();
        pskl.LocalStorageService.displayRestoreNotification();
      }

      $.subscribe('SET_ACTIVE_FRAME', function(evt, frameId) {
        piskel.setActiveFrameAndRedraw(frameId);
      });

      $.subscribe('FRAMESHEET_RESET', function(evt, frameId) {
        piskel.redraw();
      });
    },

    /**
     * Override default DPIs.
     * @private
     */
    initDPIs_ : function() {

      drawingCanvasDpi = piskel.calculateDPIsForDrawingCanvas_();
      // TODO(vincz): Add throttling on window.resize event.
      $(window).resize($.proxy(function() {
        drawingCanvasDpi = piskel.calculateDPIsForDrawingCanvas_();
        this.drawingController.updateDPI(drawingCanvasDpi);
      }, this));
      // TODO(vincz): Check for user settings eventually from localstorage.
    },

    /**
     * @private
     */
    calculateDPIsForDrawingCanvas_ : function() {
<<<<<<< HEAD
      var availableViewportHeight = $('.main-panel').height() - 50;
      return Math.floor(availableViewportHeight / framePixelHeight);    
=======
      var availableViewportHeight = $('.main-panel').height(),
          availableViewportWidth = $('.main-panel').width(),
          previewHeight = $(".preview-container").height(),
          previewWidth = $(".preview-container").width();

      var heightBoundDpi = Math.floor(availableViewportHeight / framePixelHeight),
          widthBoundDpi = Math.floor(availableViewportWidth / framePixelWidth);

      var dpi = Math.min(heightBoundDpi, widthBoundDpi);

      var drawingCanvasHeight = dpi * framePixelHeight;
      var drawingCanvasWidth = dpi * framePixelWidth;

      // Check if preview and drawing canvas overlap
      var heightGap =  drawingCanvasHeight + previewHeight - availableViewportHeight,
          widthGap = drawingCanvasWidth + previewWidth - availableViewportWidth;
      if (heightGap > 0 && widthGap > 0) {
          // Calculate the DPI change needed to bridge height and width gap
          var heightGapDpi = Math.ceil(heightGap / framePixelHeight),
          widthGapDpi = Math.ceil(widthGap / framePixelWidth);

          // substract smallest dpi change to initial dpi
          dpi -= Math.min(heightGapDpi, widthGapDpi);
      }
      
      return dpi;
>>>>>>> df405d91
    },

    finishInit : function () {

      

      $.subscribe(Events.REFRESH, function() {
        piskel.setActiveFrameAndRedraw(0);
      });

      pskl.ToolSelector.init();
      pskl.Palette.init(frameSheet);
    },

    getFramesheetIdFromUrl : function() {
      var href = window.location.href;
      // TODO: Change frameId to framesheetId on the backend
      if (href.indexOf('frameId=') != -1) {
        return href.substring(href.indexOf('frameId=')+8);
      }
    },

    loadFramesheetFromService : function (frameId) {
      var xhr = new XMLHttpRequest();
      // TODO: Change frameId to framesheetId on the backend
      xhr.open('GET', Constants.PISKEL_SERVICE_URL + '/get?l=' + frameId, true);
      xhr.responseType = 'text';

      xhr.onload = function(e) {
        frameSheet.deserialize(this.responseText);
        piskel.setActiveFrame(0);  
        $.publish(Events.HIDE_NOTIFICATION);
        piskel.finishInit();
        piskel.setActiveFrameAndRedraw(0);  
      };

      xhr.onerror = function () {
        $.publish(Events.HIDE_NOTIFICATION);
        piskel.finishInit();
        piskel.setActiveFrameAndRedraw(0);
      };

      xhr.send();
    },

    setActiveFrame: function(index) {
      activeFrameIndex = index;
      this.drawingController.frame = this.getCurrentFrame(); 
    },

    setActiveFrameAndRedraw: function(index) {
      this.setActiveFrame(index);
      this.redraw();
    },

    redraw : function () {
      // Update drawing canvas:
      this.drawingController.renderFrame();
      // Update slideshow:
      this.previewsController.createPreviews();
    },

    getActiveFrameIndex: function() {
      if(-1 == activeFrameIndex) {
        throw "Bad active frame initialization."
      }
      return activeFrameIndex;
    },

    getCurrentFrame : function () {
      return frameSheet.getFrameByIndex(activeFrameIndex);
    },

    // TODO(julz): Create package ?
    storeSheet : function (event) {
      // TODO Refactor using jquery ?
      var xhr = new XMLHttpRequest();
      var formData = new FormData();
      formData.append('framesheet_content', frameSheet.serialize());
      formData.append('fps_speed', $('#preview-fps').val());
      xhr.open('POST', Constants.PISKEL_SERVICE_URL + "/store", true);
      xhr.onload = function(e) {
        if (this.status == 200) {
          var baseUrl = window.location.href.replace(window.location.search, "");
          window.location.href = baseUrl + "?frameId=" + this.responseText;
        }
      };

      xhr.send(formData);

      if(event) {
        event.stopPropagation();
        event.preventDefault();
      }
      return false;
    }
  };

  window.piskel = piskel;
  piskel.init();

})();<|MERGE_RESOLUTION|>--- conflicted
+++ resolved
@@ -105,11 +105,7 @@
      * @private
      */
     calculateDPIsForDrawingCanvas_ : function() {
-<<<<<<< HEAD
-      var availableViewportHeight = $('.main-panel').height() - 50;
-      return Math.floor(availableViewportHeight / framePixelHeight);    
-=======
-      var availableViewportHeight = $('.main-panel').height(),
+      var availableViewportHeight = $('.main-panel').height() - 50,
           availableViewportWidth = $('.main-panel').width(),
           previewHeight = $(".preview-container").height(),
           previewWidth = $(".preview-container").width();
@@ -135,7 +131,6 @@
       }
       
       return dpi;
->>>>>>> df405d91
     },
 
     finishInit : function () {
