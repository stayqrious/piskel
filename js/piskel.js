/**
 * @require Constants
 * @require Events
 */
$.namespace("pskl");

(function () {

  /**
   * FrameSheetModel instance.
   */
  var frameSheet,

      // Configuration:
      // Canvas size in pixel size (not dpi related)
      framePixelWidth = 32, 
      framePixelHeight = 32,

      // Scaling factors for a given frameSheet rendering:
      // Main drawing area:
      drawingCanvasDpi = 20,   
      // Canvas preview film canvases:
      previewTileCanvasDpi = 4,
      // Animated canvas preview:
      previewAnimationCanvasDpi = 8,

      activeFrameIndex = -1,       
      currentFrame = null;

  /**
   * Main application controller
   */
  var piskel = {

    init : function () {

      piskel.initDPIs_();


      frameSheet = new pskl.model.FrameSheet(framePixelWidth, framePixelHeight);
      frameSheet.addEmptyFrame();

      this.drawingController = new pskl.controller.DrawingController(
        frameSheet.getFrameByIndex(0),
        $('#drawing-canvas-container'), 
        drawingCanvasDpi
      );

      this.setActiveFrame(0);

      this.animationController = new pskl.controller.AnimatedPreviewController(
        frameSheet,
        $('#preview-canvas-container'), 
        previewAnimationCanvasDpi
      );


      this.previewsController = new pskl.controller.PreviewFilmController(
        frameSheet,
        $('#preview-list'), 
        previewTileCanvasDpi
      );

      this.animationController.init();
      this.previewsController.init();

      pskl.HistoryManager.init();
      pskl.NotificationService.init();
      pskl.LocalStorageService.init(frameSheet);

      // TODO: Add comments 
      var framesheetId = this.getFramesheetIdFromUrl();
      if (framesheetId) {
        $.publish(Events.SHOW_NOTIFICATION, [{"content": "Loading animation with id : [" + framesheetId + "]"}]);
        this.loadFramesheetFromService(framesheetId);
      } else {
        this.finishInit();
        pskl.LocalStorageService.displayRestoreNotification();
      }

<<<<<<< HEAD
      var drawingLoop = new pskl.rendering.DrawingLoop();
      drawingLoop.addCallback(this.render, this);
      drawingLoop.start();
    },

    render : function (delta) {
      this.drawingController.render(delta);
      this.animationController.render(delta);
      this.previewsController.render(delta);
=======
      $.subscribe('SET_ACTIVE_FRAME', function(evt, frameId) {
        piskel.setActiveFrameAndRedraw(frameId);
      });

      $.subscribe('FRAMESHEET_RESET', function(evt, frameId) {
        piskel.redraw();
      });
>>>>>>> d799221c
    },

    /**
     * Override default DPIs.
     * @private
     */
    initDPIs_ : function() {

      drawingCanvasDpi = piskel.calculateDPIsForDrawingCanvas_();
      // TODO(vincz): Add throttling on window.resize event.
      $(window).resize($.proxy(function() {
        drawingCanvasDpi = piskel.calculateDPIsForDrawingCanvas_();
        this.drawingController.updateDPI(drawingCanvasDpi);
      }, this));
      // TODO(vincz): Check for user settings eventually from localstorage.
    },

    /**
     * @private
     */
    calculateDPIsForDrawingCanvas_ : function() {
      var availableViewportHeight = $('.main-panel').height() - 50,
          availableViewportWidth = $('.main-panel').width(),
          previewHeight = $(".preview-container").height(),
          previewWidth = $(".preview-container").width();

      var heightBoundDpi = Math.floor(availableViewportHeight / framePixelHeight),
          widthBoundDpi = Math.floor(availableViewportWidth / framePixelWidth);

      var dpi = Math.min(heightBoundDpi, widthBoundDpi);

      var drawingCanvasHeight = dpi * framePixelHeight;
      var drawingCanvasWidth = dpi * framePixelWidth;

      // Check if preview and drawing canvas overlap
      var heightGap =  drawingCanvasHeight + previewHeight - availableViewportHeight,
          widthGap = drawingCanvasWidth + previewWidth - availableViewportWidth;
      if (heightGap > 0 && widthGap > 0) {
          // Calculate the DPI change needed to bridge height and width gap
          var heightGapDpi = Math.ceil(heightGap / framePixelHeight),
          widthGapDpi = Math.ceil(widthGap / framePixelWidth);

          // substract smallest dpi change to initial dpi
          dpi -= Math.min(heightGapDpi, widthGapDpi);
      }
      
      return dpi;
    },

    finishInit : function () {

      

      $.subscribe(Events.REFRESH, function() {
        piskel.setActiveFrame(0);
      });

      pskl.ToolSelector.init();
      pskl.Palette.init(frameSheet);
    },

    getFramesheetIdFromUrl : function() {
      var href = window.location.href;
      // TODO: Change frameId to framesheetId on the backend
      if (href.indexOf('frameId=') != -1) {
        return href.substring(href.indexOf('frameId=')+8);
      }
    },

    loadFramesheetFromService : function (frameId) {
      var xhr = new XMLHttpRequest();
      // TODO: Change frameId to framesheetId on the backend
      xhr.open('GET', Constants.PISKEL_SERVICE_URL + '/get?l=' + frameId, true);
      xhr.responseType = 'text';

      xhr.onload = function(e) {
        frameSheet.deserialize(this.responseText);
        piskel.setActiveFrame(0);  
        $.publish(Events.HIDE_NOTIFICATION);
        piskel.finishInit();
      };

      xhr.onerror = function () {
        $.publish(Events.HIDE_NOTIFICATION);
        piskel.finishInit();
        piskel.setActiveFrame(0);  
      };

      xhr.send();
    },

    setActiveFrame: function(index) {
      activeFrameIndex = index;
      this.drawingController.frame = this.getCurrentFrame(); 
    },

    getActiveFrameIndex: function() {
      if(-1 == activeFrameIndex) {
        throw "Bad active frame initialization."
      }
      return activeFrameIndex;
    },

    getCurrentFrame : function () {
      return frameSheet.getFrameByIndex(activeFrameIndex);
    },

<<<<<<< HEAD
    initDrawingArea : function() {
        drawingAreaContainer = $('#drawing-canvas-container')[0];
        document.body.addEventListener('mouseup', this.onMouseup.bind(this));
        drawingAreaContainer.addEventListener('mousedown', this.onMousedown.bind(this));
        drawingAreaContainer.addEventListener('mousemove', this.onMousemove.bind(this));
        document.body.addEventListener('contextmenu', this.onCanvasContextMenu);
    },

    removeFrame: function(frameIndex) {     
      frameSheet.removeFrameByIndex(frameIndex);
      var activeFrameIndex = frameIndex ? frameIndex - 1 : 0;
      this.setActiveFrame(activeFrameIndex);
    },

    duplicateFrame: function(frameIndex) {
      frameSheet.duplicateFrameByIndex(frameIndex);
      this.setActiveFrame(frameIndex + 1);
    },

    getCurrentColor : function () {
      if(isRightClicked) {
        return secondaryColor;
      } else {
        return primaryColor;
      }
    },

    onMousedown : function (event) {
      isClicked = true;
      
      if(event.button == 2) { // right click
        isRightClicked = true;
        $.publish(Events.CANVAS_RIGHT_CLICKED);
      }

      var spriteCoordinate = this.getSpriteCoordinate(event);
      currentToolBehavior.applyToolAt(
        spriteCoordinate.col,
        spriteCoordinate.row,
        this.getCurrentColor(),
        this.drawingController
      );
        
      $.publish(Events.LOCALSTORAGE_REQUEST);
    },

    onMousemove : function (event) {
      var currentTime = new Date().getTime();
      // Throttling of the mousemove event:
      if ((currentTime - previousMousemoveTime) > 40 ) {
        var spriteCoordinate = this.getSpriteCoordinate(event);
        if (isClicked) {
          
          currentToolBehavior.moveToolAt(
            spriteCoordinate.col,
            spriteCoordinate.row,
            this.getCurrentColor(),
            this.drawingController
          );
          
          // TODO(vincz): Find a way to move that to the model instead of being at the interaction level.
          // Eg when drawing, it may make sense to have it here. However for a non drawing tool,
          // you don't need to draw anything when mousemoving and you request useless localStorage.
          $.publish(Events.LOCALSTORAGE_REQUEST);
        } else {
            // debug mode to see the selected pixel
            // this.drawingController.clearOverlay();
            // this.drawingController.overlay.setPixel( spriteCoordinate.col,spriteCoordinate.row, "#ff0000");
            // this.drawingController.renderOverlay();
        }
        previousMousemoveTime = currentTime;
      }
    },
    
    onMouseup : function (event) {
      if(isClicked || isRightClicked) {
        // A mouse button was clicked on the drawing canvas before this mouseup event,
        // the user was probably drawing on the canvas.
        // Note: The mousemove movement (and the mouseup) may end up outside
        // of the drawing canvas.
        if(isRightClicked) {
          $.publish(Events.CANVAS_RIGHT_CLICK_RELEASED);
        }


        isClicked = false;
        isRightClicked = false;
        var spriteCoordinate = this.getSpriteCoordinate(event);
        currentToolBehavior.releaseToolAt(
          spriteCoordinate.col,
          spriteCoordinate.row,
          this.getCurrentColor(),
          this.drawingController
        );


        $.publish(Events.TOOL_RELEASED);
      }
    },

    onCanvasContextMenu : function (event) {
      event.preventDefault();
      event.stopPropagation();
      event.cancelBubble = true;
      return false;
    },

    getRelativeCoordinates : function (x, y) {
      var canvasRect = $(".drawing-canvas")[0].getBoundingClientRect();
      return {
        x : x - canvasRect.left,
        y : y - canvasRect.top
      }
    },

    getSpriteCoordinate : function(event) {
        var coord = this.getRelativeCoordinates(event.x, event.y);
        var coords = this.getRelativeCoordinates(event.clientX, event.clientY);
        return {
          "col" : (coords.x - coords.x%drawingCanvasDpi) / drawingCanvasDpi,
          "row" : (coords.y - coords.y%drawingCanvasDpi) / drawingCanvasDpi
        }
    },

=======
>>>>>>> d799221c
    // TODO(julz): Create package ?
    storeSheet : function (event) {
      // TODO Refactor using jquery ?
      var xhr = new XMLHttpRequest();
      var formData = new FormData();
      formData.append('framesheet_content', frameSheet.serialize());
      formData.append('fps_speed', $('#preview-fps').val());
      xhr.open('POST', Constants.PISKEL_SERVICE_URL + "/store", true);
      xhr.onload = function(e) {
        if (this.status == 200) {
          var baseUrl = window.location.href.replace(window.location.search, "");
          window.location.href = baseUrl + "?frameId=" + this.responseText;
        }
      };

      xhr.send(formData);

      if(event) {
        event.stopPropagation();
        event.preventDefault();
      }
      return false;
    }
  };

  window.piskel = piskel;
  piskel.init();

})();<|MERGE_RESOLUTION|>--- conflicted
+++ resolved
@@ -78,7 +78,13 @@
         pskl.LocalStorageService.displayRestoreNotification();
       }
 
-<<<<<<< HEAD
+      $.subscribe('SET_ACTIVE_FRAME', function(evt, frameId) {
+        piskel.setActiveFrameAndRedraw(frameId);
+      });
+
+      $.subscribe('FRAMESHEET_RESET', function(evt, frameId) {
+        piskel.redraw();
+      });
       var drawingLoop = new pskl.rendering.DrawingLoop();
       drawingLoop.addCallback(this.render, this);
       drawingLoop.start();
@@ -88,15 +94,6 @@
       this.drawingController.render(delta);
       this.animationController.render(delta);
       this.previewsController.render(delta);
-=======
-      $.subscribe('SET_ACTIVE_FRAME', function(evt, frameId) {
-        piskel.setActiveFrameAndRedraw(frameId);
-      });
-
-      $.subscribe('FRAMESHEET_RESET', function(evt, frameId) {
-        piskel.redraw();
-      });
->>>>>>> d799221c
     },
 
     /**
@@ -203,134 +200,6 @@
     getCurrentFrame : function () {
       return frameSheet.getFrameByIndex(activeFrameIndex);
     },
-
-<<<<<<< HEAD
-    initDrawingArea : function() {
-        drawingAreaContainer = $('#drawing-canvas-container')[0];
-        document.body.addEventListener('mouseup', this.onMouseup.bind(this));
-        drawingAreaContainer.addEventListener('mousedown', this.onMousedown.bind(this));
-        drawingAreaContainer.addEventListener('mousemove', this.onMousemove.bind(this));
-        document.body.addEventListener('contextmenu', this.onCanvasContextMenu);
-    },
-
-    removeFrame: function(frameIndex) {     
-      frameSheet.removeFrameByIndex(frameIndex);
-      var activeFrameIndex = frameIndex ? frameIndex - 1 : 0;
-      this.setActiveFrame(activeFrameIndex);
-    },
-
-    duplicateFrame: function(frameIndex) {
-      frameSheet.duplicateFrameByIndex(frameIndex);
-      this.setActiveFrame(frameIndex + 1);
-    },
-
-    getCurrentColor : function () {
-      if(isRightClicked) {
-        return secondaryColor;
-      } else {
-        return primaryColor;
-      }
-    },
-
-    onMousedown : function (event) {
-      isClicked = true;
-      
-      if(event.button == 2) { // right click
-        isRightClicked = true;
-        $.publish(Events.CANVAS_RIGHT_CLICKED);
-      }
-
-      var spriteCoordinate = this.getSpriteCoordinate(event);
-      currentToolBehavior.applyToolAt(
-        spriteCoordinate.col,
-        spriteCoordinate.row,
-        this.getCurrentColor(),
-        this.drawingController
-      );
-        
-      $.publish(Events.LOCALSTORAGE_REQUEST);
-    },
-
-    onMousemove : function (event) {
-      var currentTime = new Date().getTime();
-      // Throttling of the mousemove event:
-      if ((currentTime - previousMousemoveTime) > 40 ) {
-        var spriteCoordinate = this.getSpriteCoordinate(event);
-        if (isClicked) {
-          
-          currentToolBehavior.moveToolAt(
-            spriteCoordinate.col,
-            spriteCoordinate.row,
-            this.getCurrentColor(),
-            this.drawingController
-          );
-          
-          // TODO(vincz): Find a way to move that to the model instead of being at the interaction level.
-          // Eg when drawing, it may make sense to have it here. However for a non drawing tool,
-          // you don't need to draw anything when mousemoving and you request useless localStorage.
-          $.publish(Events.LOCALSTORAGE_REQUEST);
-        } else {
-            // debug mode to see the selected pixel
-            // this.drawingController.clearOverlay();
-            // this.drawingController.overlay.setPixel( spriteCoordinate.col,spriteCoordinate.row, "#ff0000");
-            // this.drawingController.renderOverlay();
-        }
-        previousMousemoveTime = currentTime;
-      }
-    },
-    
-    onMouseup : function (event) {
-      if(isClicked || isRightClicked) {
-        // A mouse button was clicked on the drawing canvas before this mouseup event,
-        // the user was probably drawing on the canvas.
-        // Note: The mousemove movement (and the mouseup) may end up outside
-        // of the drawing canvas.
-        if(isRightClicked) {
-          $.publish(Events.CANVAS_RIGHT_CLICK_RELEASED);
-        }
-
-
-        isClicked = false;
-        isRightClicked = false;
-        var spriteCoordinate = this.getSpriteCoordinate(event);
-        currentToolBehavior.releaseToolAt(
-          spriteCoordinate.col,
-          spriteCoordinate.row,
-          this.getCurrentColor(),
-          this.drawingController
-        );
-
-
-        $.publish(Events.TOOL_RELEASED);
-      }
-    },
-
-    onCanvasContextMenu : function (event) {
-      event.preventDefault();
-      event.stopPropagation();
-      event.cancelBubble = true;
-      return false;
-    },
-
-    getRelativeCoordinates : function (x, y) {
-      var canvasRect = $(".drawing-canvas")[0].getBoundingClientRect();
-      return {
-        x : x - canvasRect.left,
-        y : y - canvasRect.top
-      }
-    },
-
-    getSpriteCoordinate : function(event) {
-        var coord = this.getRelativeCoordinates(event.x, event.y);
-        var coords = this.getRelativeCoordinates(event.clientX, event.clientY);
-        return {
-          "col" : (coords.x - coords.x%drawingCanvasDpi) / drawingCanvasDpi,
-          "row" : (coords.y - coords.y%drawingCanvasDpi) / drawingCanvasDpi
-        }
-    },
-
-=======
->>>>>>> d799221c
     // TODO(julz): Create package ?
     storeSheet : function (event) {
       // TODO Refactor using jquery ?
