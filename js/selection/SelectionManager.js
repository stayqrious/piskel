--- conflicted
+++ resolved
@@ -1,32 +1,14 @@
 (function () {
   var ns = $.namespace("pskl.selection");
 
-<<<<<<< HEAD
-	
-	ns.SelectionManager = function (framesheet) {
-		
-		this.framesheet = framesheet;
-		
-		this.currentSelection = null;
-	};
-
-	ns.SelectionManager.prototype.init = function () {
-		$.subscribe(Events.SELECTION_CREATED, $.proxy(this.onSelectionCreated_, this));
-		$.subscribe(Events.SELECTION_DISMISSED, $.proxy(this.onSelectionDismissed_, this));	
-		$.subscribe(Events.SELECTION_MOVE_REQUEST, $.proxy(this.onSelectionMoved_, this));
-		
-		$.subscribe(Events.PASTE, $.proxy(this.onPaste_, this));
-		$.subscribe(Events.COPY, $.proxy(this.onCopy_, this));
-		$.subscribe(Events.CUT, $.proxy(this.onCut_, this));
-=======
-  
-  ns.SelectionManager = function (framesheet, overlayFrame) {
+  ns.SelectionManager = function (framesheet) {
     
     this.framesheet = framesheet;
-    this.overlayFrame = overlayFrame;
     
     this.currentSelection = null;
-    
+  };
+
+  ns.SelectionManager.prototype.init = function () {
     $.subscribe(Events.SELECTION_CREATED, $.proxy(this.onSelectionCreated_, this));
     $.subscribe(Events.SELECTION_DISMISSED, $.proxy(this.onSelectionDismissed_, this)); 
     $.subscribe(Events.SELECTION_MOVE_REQUEST, $.proxy(this.onSelectionMoved_, this));
@@ -34,31 +16,18 @@
     $.subscribe(Events.PASTE, $.proxy(this.onPaste_, this));
     $.subscribe(Events.COPY, $.proxy(this.onCopy_, this));
     $.subscribe(Events.CUT, $.proxy(this.onCut_, this));
->>>>>>> 0c2cdc02
 
     $.subscribe(Events.TOOL_SELECTED, $.proxy(this.onToolSelected_, this)); 
   };
 
-<<<<<<< HEAD
-	/**
-	 * @private
-	 */
-	ns.SelectionManager.prototype.cleanSelection_ = function() {
-		if(this.currentSelection) {
-			this.currentSelection.reset();
-		}
-	};
-=======
   /**
    * @private
    */
-  ns.SelectionManager.prototype.cleanSelection_ = function(selection) {
+  ns.SelectionManager.prototype.cleanSelection_ = function() {
     if(this.currentSelection) {
       this.currentSelection.reset();
     }
-    this.overlayFrame.clear();
   };
->>>>>>> 0c2cdc02
 
   /**
    * @private
@@ -130,34 +99,16 @@
     }
   };
 
-<<<<<<< HEAD
-	/**
-	 * @private
-	 */
-	ns.SelectionManager.prototype.onSelectionCreated_ = function(evt, selection) {
-		if(selection) {
-			this.currentSelection = selection;
-		} else {
-			throw "No selection set in SelectionManager";
-		}
-	};
-=======
   /**
    * @private
    */
   ns.SelectionManager.prototype.onSelectionCreated_ = function(evt, selection) {
     if(selection) {
       this.currentSelection = selection;
-      var pixels = selection.pixels;
-      for(var i=0, l=pixels.length; i<l; i++) {
-        this.overlayFrame.setPixel(pixels[i].col, pixels[i].row, Constants.SELECTION_TRANSPARENT_COLOR);
-      }
-    }
-    else {
+    } else {
       throw "No selection set in SelectionManager";
     }
   };
->>>>>>> 0c2cdc02
 
   /**
    * @private
