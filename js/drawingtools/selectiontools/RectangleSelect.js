/*
 * @provide pskl.drawingtools.RectangleSelect
 *
 * @require pskl.utils
 */
(function() {
  var ns = $.namespace("pskl.drawingtools");

  ns.RectangleSelect = function() {
    this.toolId = "tool-rectangle-select";
    this.helpText = "Rectangle selection tool";
    
    ns.BaseSelect.call(this);
  };

  pskl.utils.inherit(ns.RectangleSelect, ns.BaseSelect);
  

  /**
   * @override
   */
  ns.RectangleSelect.prototype.onSelectStart_ = function (col, row, color, frame, overlay) {
    // Drawing the first point of the rectangle in the fake overlay canvas:
    overlay.setPixel(col, row, color);
  };

<<<<<<< HEAD
	/**
	 * When creating the rectangle selection, we clear the current overlayFrame and
	 * redraw the current rectangle based on the orgin coordinate and
	 * the current mouse coordiinate in sprite.
	 * @override
	 */
	ns.RectangleSelect.prototype.onSelect_ = function (col, row, color, frame, overlay) {
		overlay.clear();
		if(this.startCol == col &&this.startRow == row) {
			$.publish(Events.SELECTION_DISMISSED);
		} else {
			var selection = new pskl.selection.RectangularSelection(
				this.startCol, this.startRow, col, row);
			$.publish(Events.SELECTION_CREATED, [selection]);
			this.drawSelectionOnOverlay_(selection, overlay);
		}
	};
=======
  /**
   * When creating the rectangle selection, we clear the current overlayFrame and
   * redraw the current rectangle based on the orgin coordinate and
   * the current mouse coordiinate in sprite.
   * @override
   */
  ns.RectangleSelect.prototype.onSelect_ = function (col, row, color, frame, overlay) {
    overlay.clear();
    if(this.startCol == col &&this.startRow == row) {
      $.publish(Events.SELECTION_DISMISSED);
    } else {
      var selection = new pskl.selection.RectangularSelection(
        this.startCol, this.startRow, col, row);
      $.publish(Events.SELECTION_CREATED, [selection]);
    }
  };
>>>>>>> 0c2cdc02

  /**
   * @override
   */
  ns.RectangleSelect.prototype.onSelectEnd_ = function (col, row, color, frame, overlay) {
    this.onSelect_(col, row, color, frame, overlay);
  };

})();<|MERGE_RESOLUTION|>--- conflicted
+++ resolved
@@ -24,25 +24,6 @@
     overlay.setPixel(col, row, color);
   };
 
-<<<<<<< HEAD
-	/**
-	 * When creating the rectangle selection, we clear the current overlayFrame and
-	 * redraw the current rectangle based on the orgin coordinate and
-	 * the current mouse coordiinate in sprite.
-	 * @override
-	 */
-	ns.RectangleSelect.prototype.onSelect_ = function (col, row, color, frame, overlay) {
-		overlay.clear();
-		if(this.startCol == col &&this.startRow == row) {
-			$.publish(Events.SELECTION_DISMISSED);
-		} else {
-			var selection = new pskl.selection.RectangularSelection(
-				this.startCol, this.startRow, col, row);
-			$.publish(Events.SELECTION_CREATED, [selection]);
-			this.drawSelectionOnOverlay_(selection, overlay);
-		}
-	};
-=======
   /**
    * When creating the rectangle selection, we clear the current overlayFrame and
    * redraw the current rectangle based on the orgin coordinate and
@@ -57,9 +38,9 @@
       var selection = new pskl.selection.RectangularSelection(
         this.startCol, this.startRow, col, row);
       $.publish(Events.SELECTION_CREATED, [selection]);
+      this.drawSelectionOnOverlay_(selection, overlay);
     }
   };
->>>>>>> 0c2cdc02
 
   /**
    * @override
