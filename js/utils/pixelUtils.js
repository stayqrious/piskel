(function () {
	var ns = $.namespace("pskl");

	ns.PixelUtils = {

		getRectanglePixels : function (x0, y0, x1, y1) {
			var rectangle = this.getOrderedRectangleCoordinates(x0, y0, x1, y1);
			var pixels = [];

			for(var x = rectangle.x0; x <= rectangle.x1; x++) {
				for(var y = rectangle.y0; y <= rectangle.y1; y++) {
					pixels.push({"col": x, "row": y});
				}
			}
			
			return pixels;		
		},

		getBoundRectanglePixels : function (x0, y0, x1, y1) {
			var rectangle = this.getOrderedRectangleCoordinates(x0, y0, x1, y1);
			var pixels = [];
			// Creating horizontal sides of the rectangle:
			for(var x = rectangle.x0; x <= rectangle.x1; x++) {
				pixels.push({"col": x, "row": rectangle.y0});
				pixels.push({"col": x, "row": rectangle.y1});
			}

			// Creating vertical sides of the rectangle:
			for(var y = rectangle.y0; y <= rectangle.y1; y++) {
				pixels.push({"col": rectangle.x0, "row": y});
				pixels.push({"col": rectangle.x1, "row": y});
			}
			
			return pixels;	
		},

		/**
<<<<<<< HEAD
		 * Return the list of pixels that would have been filled by a paintbucket tool applied 
		 * on pixel at coordinate (x,y).
		 * This function is not altering the Frame object argument. 
		 *
		 * @param frame pskl.model.Frame The frame target in which we want to paintbucket
		 * @param col number Column coordinate in the frame 
		 * @param row number Row coordinate in the frame 
		 *
		 * @return an array of the pixel coordinates paint with the replacement color
		 */
		getSimilarConnectedPixelsFromFrame: function(frame, col, row) {
			// To get the list of connected (eg the same color) pixels, we will use the paintbucket algorithm
			// in a fake cloned frame. The returned pixels by the paintbucket algo are the painted pixels
			// and are as well connected.
			var fakeFrame = frame.clone(); // We just want to
			var fakeFillColor = "sdfsdfsdf"; // A fake color that will never match a real color.
			var paintedPixels = this.paintSimilarConnectedPixelsFromFrame(fakeFrame, col, row, fakeFillColor);

			return paintedPixels;
		},

		/**
		 * Apply the paintbucket tool in a frame at the (col, row) initial position
		 * with the replacement color.
		 * 
		 * @param frame pskl.model.Frame The frame target in which we want to paintbucket
		 * @param col number Column coordinate in the frame 
		 * @param row number Row coordinate in the frame 
		 * @param replacementColor string Hexadecimal color used to fill the area
		 *
		 * @return an array of the pixel coordinates paint with the replacement color
		 */
		paintSimilarConnectedPixelsFromFrame: function(frame, col, row, replacementColor) {
			/**
			 *  Queue linear Flood-fill (node, target-color, replacement-color):
			 *	 1. Set Q to the empty queue.
			 *	 2. If the color of node is not equal to target-color, return.
			 *	 3. Add node to Q.
			 *	 4. For each element n of Q:
			 *	 5.     If the color of n is equal to target-color:
			 *	 6.         Set w and e equal to n.
			 *	 7.         Move w to the west until the color of the node to the west of w no longer matches target-color.
			 *	 8.         Move e to the east until the color of the node to the east of e no longer matches target-color.
			 *	 9.         Set the color of nodes between w and e to replacement-color.
			 *	10.         For each node n between w and e:
			 *	11.             If the color of the node to the north of n is target-color, add that node to Q.
			 *	12.             If the color of the node to the south of n is target-color, add that node to Q.
			 *	13. Continue looping until Q is exhausted.
			 *	14. Return.
		     *
		     * @private
			 */
			var paintedPixels = [];
			var queue = [];
			var dy = [-1, 0, 1, 0];
		    var dx = [0, 1, 0, -1];
		    try {
		    	var targetColor = frame.getPixel(col, row);
			} catch(e) {
				// Frame out of bound exception.
			}
		 	
			if(targetColor == replacementColor) {
		 		return;
		 	}
			

		 	queue.push({"col": col, "row": row});
		 	var loopCount = 0;
		 	var cellCount = frame.getWidth() * frame.getHeight();
		 	while(queue.length > 0) {
				loopCount ++;

		 		var currentItem = queue.pop();
		 		frame.setPixel(currentItem.col, currentItem.row, replacementColor);
		 		paintedPixels.push({"col": currentItem.col, "row": currentItem.row });

		 		for (var i = 0; i < 4; i++) {
		 			var nextCol = currentItem.col + dx[i]
		            var nextRow = currentItem.row + dy[i]
					try {
			            if (frame.containsPixel(nextCol, nextRow)  && frame.getPixel(nextCol, nextRow) == targetColor) {
			                queue.push({"col": nextCol, "row": nextRow });
			            }
			        } catch(e) {
			        	// Frame out of bound exception.
			        }
		        }

		 		// Security loop breaker:
				if(loopCount > 10 * cellCount) {
					console.log("loop breaker called")
		 			break;			
		 		}
		 	}
		 	return paintedPixels;
		}
=======
		 * Return an object of ordered rectangle coordinate.
		 * In returned object {x0, y0} => top left corner - {x1, y1} => bottom right corner 
		 * @private
		 */
		getOrderedRectangleCoordinates : function (x0, y0, x1, y1) {
			return {
				x0 : Math.min(x0, x1), y0 : Math.min(y0, y1),
				x1 : Math.max(x0, x1), y1 : Math.max(y0, y1),
			};
		} 
>>>>>>> cb9227e4
	};
})();<|MERGE_RESOLUTION|>--- conflicted
+++ resolved
@@ -35,7 +35,18 @@
 		},
 
 		/**
-<<<<<<< HEAD
+		 * Return an object of ordered rectangle coordinate.
+		 * In returned object {x0, y0} => top left corner - {x1, y1} => bottom right corner 
+		 * @private
+		 */
+		getOrderedRectangleCoordinates : function (x0, y0, x1, y1) {
+			return {
+				x0 : Math.min(x0, x1), y0 : Math.min(y0, y1),
+				x1 : Math.max(x0, x1), y1 : Math.max(y0, y1),
+			};
+		},
+
+		/**
 		 * Return the list of pixels that would have been filled by a paintbucket tool applied 
 		 * on pixel at coordinate (x,y).
 		 * This function is not altering the Frame object argument. 
@@ -133,17 +144,5 @@
 		 	}
 		 	return paintedPixels;
 		}
-=======
-		 * Return an object of ordered rectangle coordinate.
-		 * In returned object {x0, y0} => top left corner - {x1, y1} => bottom right corner 
-		 * @private
-		 */
-		getOrderedRectangleCoordinates : function (x0, y0, x1, y1) {
-			return {
-				x0 : Math.min(x0, x1), y0 : Math.min(y0, y1),
-				x1 : Math.max(x0, x1), y1 : Math.max(y0, y1),
-			};
-		} 
->>>>>>> cb9227e4
 	};
 })();