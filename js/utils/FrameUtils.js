(function () {
  var ns = $.namespace('pskl.utils');
  var colorCache = {};
  ns.FrameUtils = {
    merge : function (frames) {
      var merged = null;
      if (frames.length) {
        merged = frames[0].clone();
        var w = merged.getWidth(), h = merged.getHeight();
        for (var i = 1 ; i < frames.length ; i++) {
          pskl.utils.FrameUtils.mergeFrames_(merged, frames[i]);
        }
      }
      return merged;
    },

    mergeFrames_ : function (frameA, frameB) {
      frameB.forEachPixel(function (p, col, row) {
        if (p != Constants.TRANSPARENT_COLOR) {
          frameA.setPixel(col, row, p);
        }
      });
    },

    /**
     * Alpha compositing using porter duff algorithm :
     * http://en.wikipedia.org/wiki/Alpha_compositing
     * http://keithp.com/~keithp/porterduff/p253-porter.pdf
     * @param  {String} strColor1 color over
     * @param  {String} strColor2 color under
     * @return {String} the composite color
     */
    mergePixels : function (strColor1, strColor2, globalOpacity1) {
      var col1 = pskl.utils.FrameUtils.toRgba(strColor1);
      var col2 = pskl.utils.FrameUtils.toRgba(strColor2);
      if (typeof globalOpacity1 == 'number') {
        col1 = JSON.parse(JSON.stringify(col1));
        col1.a = globalOpacity1 * col1.a;
      }
      var a = col1.a + col2.a * (1 - col1.a);

      var r = ((col1.r * col1.a + col2.r * col2.a * (1 - col1.a)) / a)|0;
      var g = ((col1.g * col1.a + col2.g * col2.a * (1 - col1.a)) / a)|0;
      var b = ((col1.b * col1.a + col2.b * col2.a * (1 - col1.a)) / a)|0;

      return 'rgba('+r+','+g+','+b+','+a+')';
    },

    /**
     * Convert a color defined as a string (hex, rgba, rgb, 'TRANSPARENT') to an Object with r,g,b,a properties.
     * r, g and b are integers between 0 and 255, a is a float between 0 and 1
     * @param  {String} c color as a string
     * @return {Object} {r:Number,g:Number,b:Number,a:Number}
     */
    toRgba : function (c) {
      if (colorCache[c]) {
        return colorCache[c];
      }
      var color, matches;
      if (c === 'TRANSPARENT') {
        color = {
          r : 0,
          g : 0,
          b : 0,
          a : 0
        };
      } else if (c.indexOf('rgba(') != -1) {
        matches = /rgba\((\d+)\s*,\s*(\d+)\s*,\s*(\d+)\s*,\s*(1|0\.\d+)\s*\)/.exec(c);
        color = {
          r : parseInt(matches[1],10),
          g : parseInt(matches[2],10),
          b : parseInt(matches[3],10),
          a : parseFloat(matches[4])
        };
      } else if (c.indexOf('rgb(') != -1) {
        matches = /rgb\((\d+)\s*,\s*(\d+)\s*,\s*(\d+)\s*\)/.exec(c);
        color = {
          r : parseInt(matches[1],10),
          g : parseInt(matches[2],10),
          b : parseInt(matches[3],10),
          a : 1
        };
      } else {
        matches = /^#?([a-f\d]{2})([a-f\d]{2})([a-f\d]{2})$/i.exec(c);
        color = {
          r : parseInt(matches[1], 16),
          g : parseInt(matches[2], 16),
          b : parseInt(matches[3], 16),
          a : 1
        };
      }
      colorCache[c] = color;
      return color;
    },

    /*
     * Create a pskl.model.Frame from an Image object.
     * Transparent pixels will either be converted to completely opaque or completely transparent pixels.
     * @param  {Image} image source image
     * @return {pskl.model.Frame} corresponding frame
     */
    createFromImage : function (image) {
      var w = image.width,
        h = image.height;
      var canvas = pskl.CanvasUtils.createCanvas(w, h);
      var context = canvas.getContext('2d');

      context.drawImage(image, 0,0,w,h,0,0,w,h);
      var imgData = context.getImageData(0,0,w,h).data;
      return pskl.utils.FrameUtils.createFromImageData(imgData, w, h);
    },

    createFromImageData : function (imageData, width, height) {
      // Draw the zoomed-up pixels to a different canvas context
      var grid = [];
      for (var x = 0 ; x < width ; x++){
        grid[x] = [];
        for (var y = 0 ; y < height ; y++){
          // Find the starting index in the one-dimensional image data
          var i = (y * width + x)*4;
          var r = imageData[i  ];
          var g = imageData[i+1];
          var b = imageData[i+2];
          var a = imageData[i+3];
          if (a < 125) {
<<<<<<< HEAD
            frame[x][y] = Constants.TRANSPARENT_COLOR;
=======
            grid[x][y] = Constants.TRANSPARENT_COLOR;
>>>>>>> 569f42b7
          } else {
            grid[x][y] = pskl.utils.FrameUtils.rgbToHex(r,g,b);
          }
        }
      }
      return pskl.model.Frame.fromPixelGrid(grid);
    },

    /**
     * Convert a rgb(Number, Number, Number) color to hexadecimal representation
     * @param  {Number} r red value, between 0 and 255
     * @param  {Number} g green value, between 0 and 255
     * @param  {Number} b blue value, between 0 and 255
     * @return {String} hex representation of the color '#ABCDEF'
     */
    rgbToHex : function (r, g, b) {
      return "#" + this.componentToHex(r) + this.componentToHex(g) + this.componentToHex(b);
    },

    /**
     * Convert a color component (as a Number between 0 and 255) to its string hexa representation
     * @param  {Number} c component value, between 0 and 255
     * @return {String} eg. '0A'
     */
    componentToHex : function (c) {
      var hex = c.toString(16);
      return hex.length == 1 ? "0" + hex : hex;
    }
  };
})();<|MERGE_RESOLUTION|>--- conflicted
+++ resolved
@@ -123,11 +123,7 @@
           var b = imageData[i+2];
           var a = imageData[i+3];
           if (a < 125) {
-<<<<<<< HEAD
-            frame[x][y] = Constants.TRANSPARENT_COLOR;
-=======
             grid[x][y] = Constants.TRANSPARENT_COLOR;
->>>>>>> 569f42b7
           } else {
             grid[x][y] = pskl.utils.FrameUtils.rgbToHex(r,g,b);
           }
