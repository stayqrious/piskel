--- conflicted
+++ resolved
@@ -8,32 +8,18 @@
 $.namespace("pskl");
 
 pskl.ToolSelector = (function() {
-<<<<<<< HEAD
 	
-	var toolInstances = {
-		"simplePen" : new pskl.drawingtools.SimplePen(),
-		"eraser" : new pskl.drawingtools.Eraser(),
-		"paintBucket" : new pskl.drawingtools.PaintBucket(),
-		"stroke" : new pskl.drawingtools.Stroke(),
-		"rectangle" : new pskl.drawingtools.Rectangle(),
-		"move" : new pskl.drawingtools.Move(),
-		"select" : new pskl.drawingtools.Select()
-	};
-	var currentSelectedTool = toolInstances.simplePen;
-	var previousSelectedTool = toolInstances.simplePen;
-=======
-    
     var toolInstances = {
         "simplePen" : new pskl.drawingtools.SimplePen(),
         "eraser" : new pskl.drawingtools.Eraser(),
         "paintBucket" : new pskl.drawingtools.PaintBucket(),
         "stroke" : new pskl.drawingtools.Stroke(),
         "rectangle" : new pskl.drawingtools.Rectangle(),
-        "move" : new pskl.drawingtools.Move()
+        "move" : new pskl.drawingtools.Move(),
+        "select" : new pskl.drawingtools.Select()
     };
     var currentSelectedTool = toolInstances.simplePen;
     var previousSelectedTool = toolInstances.simplePen;
->>>>>>> 3c9595c1
 
     var activateToolOnStage_ = function(tool) {
         var stage = $("body");
