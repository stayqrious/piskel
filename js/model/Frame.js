<<<<<<< HEAD
(function () {
	var ns = $.namespace("pskl.model");
	
	ns.Frame = function (pixels) {
		this.pixels = pixels;
		this.previousStates = [this._clonePixels()];
		this.stateIndex = 0;
	};

	ns.Frame.createEmpty = function (width, height) {
		var pixels = []; //new Array(width);
		for (var columnIndex=0; columnIndex < width; columnIndex++) {
			var columnArray = [];
			for(var heightIndex = 0; heightIndex < height; heightIndex++) {
				columnArray.push(Constants.TRANSPARENT_COLOR);
			}
			pixels[columnIndex] = columnArray;
    	}
		return new ns.Frame(pixels);
	};

	ns.Frame.createEmptyFromFrame = function (frame) {
		return ns.Frame.createEmpty(frame.getWidth(), frame.getHeight());
	};

	ns.Frame.prototype.clone = function () {
		return new ns.Frame(this._clonePixels());
	};

	ns.Frame.prototype._clonePixels = function () {
		var pixels = [];
		for (var col = 0 ; col < this.getWidth() ; col++) {
			pixels[col] = this.pixels[col].slice(0 , this.getHeight());
		}
		return pixels;
	};

	ns.Frame.prototype.serialize = function () {
		return JSON.stringify(this.pixels);
	};

	ns.Frame.prototype.setPixel = function (col, row, color) {
		this.pixels[col][row] = color;
	};

	ns.Frame.prototype.getPixel = function (col, row) {
		return this.pixels[col][row];
	};

	ns.Frame.prototype.getWidth = function () {
		return this.pixels.length;
	};

	ns.Frame.prototype.getHeight = function () {
		return this.pixels[0].length;
	};

	ns.Frame.prototype.containsPixel = function (col, row) {
		return col >= 0 && row >= 0 && col < this.pixels.length && row < this.pixels[0].length;
	};

	ns.Frame.prototype.saveState = function () {
		// remove all states past current state
		this.previousStates.length = this.stateIndex + 1;
		// push new state
		this.previousStates.push(this._clonePixels());
		// set the stateIndex to latest saved state
		this.stateIndex = this.previousStates.length - 1;
	};

	ns.Frame.prototype.loadPreviousState = function () {
		if (this.stateIndex > 0) {
			this.stateIndex--;
			this.pixels = this.previousStates[this.stateIndex];
		}
	};

	ns.Frame.prototype.loadNextState = function () {
		if (this.stateIndex < this.previousStates.length - 1) {
			this.stateIndex++;
			this.pixels = this.previousStates[this.stateIndex];
		}	
	};

=======
(function () {
	var ns = $.namespace("pskl.model");
	
	ns.Frame = function (pixels) {
		this.pixels = pixels;
		this.previousStates = [this._clonePixels()];
		this.stateIndex = 0;
	};

	ns.Frame.createEmpty = function (width, height) {
		var pixels = []; //new Array(width);
		for (var columnIndex=0; columnIndex < width; columnIndex++) {
			var columnArray = [];
			for(var heightIndex = 0; heightIndex < height; heightIndex++) {
				columnArray.push(Constants.TRANSPARENT_COLOR);
			}
			pixels[columnIndex] = columnArray;
    	}
		return new ns.Frame(pixels);
	};

	ns.Frame.createEmptyFromFrame = function (frame) {
		return ns.Frame.createEmpty(frame.getWidth(), frame.getHeight());
	};

	ns.Frame.prototype.clone = function () {
		return new ns.Frame(this._clonePixels());
	};

	ns.Frame.prototype._clonePixels = function () {
		var pixels = [];
		for (var col = 0 ; col < this.getWidth() ; col++) {
			pixels[col] = this.pixels[col].slice(0 , this.getHeight());
		}
		return pixels;
	};

	ns.Frame.prototype.serialize = function () {
		return JSON.stringify(this.pixels);
	};

	ns.Frame.prototype.setPixel = function (col, row, color) {
		this.pixels[col][row] = color;
	};

	ns.Frame.prototype.getPixel = function (col, row) {
		return this.pixels[col][row];
	};

	ns.Frame.prototype.getWidth = function () {
		return this.pixels.length;
	};

	ns.Frame.prototype.getHeight = function () {
		return this.pixels[0].length;
	};

	ns.Frame.prototype.containsPixel = function (col, row) {
		return col >= 0 && row >= 0 && col < this.pixels.length && row < this.pixels[0].length;
	};

	ns.Frame.prototype.saveState = function () {
		// remove all states past current state
		this.previousStates.length = this.stateIndex + 1;
		// push new state
		this.previousStates.push(this._clonePixels());
		// set the stateIndex to latest saved state
		this.stateIndex = this.previousStates.length - 1;
	};

	ns.Frame.prototype.loadPreviousState = function () {
		if (this.stateIndex > 0) {
			this.stateIndex--;
			this.pixels = this.previousStates[this.stateIndex];
		}
	};

	ns.Frame.prototype.loadNextState = function () {
		if (this.stateIndex < this.previousStates.length - 1) {
			this.stateIndex++;
			this.pixels = this.previousStates[this.stateIndex];
		}	
	};

>>>>>>> 71962cf9
})();<|MERGE_RESOLUTION|>--- conflicted
+++ resolved
@@ -1,4 +1,3 @@
-<<<<<<< HEAD
 (function () {
 	var ns = $.namespace("pskl.model");
 	
@@ -82,91 +81,4 @@
 			this.pixels = this.previousStates[this.stateIndex];
 		}	
 	};
-
-=======
-(function () {
-	var ns = $.namespace("pskl.model");
-	
-	ns.Frame = function (pixels) {
-		this.pixels = pixels;
-		this.previousStates = [this._clonePixels()];
-		this.stateIndex = 0;
-	};
-
-	ns.Frame.createEmpty = function (width, height) {
-		var pixels = []; //new Array(width);
-		for (var columnIndex=0; columnIndex < width; columnIndex++) {
-			var columnArray = [];
-			for(var heightIndex = 0; heightIndex < height; heightIndex++) {
-				columnArray.push(Constants.TRANSPARENT_COLOR);
-			}
-			pixels[columnIndex] = columnArray;
-    	}
-		return new ns.Frame(pixels);
-	};
-
-	ns.Frame.createEmptyFromFrame = function (frame) {
-		return ns.Frame.createEmpty(frame.getWidth(), frame.getHeight());
-	};
-
-	ns.Frame.prototype.clone = function () {
-		return new ns.Frame(this._clonePixels());
-	};
-
-	ns.Frame.prototype._clonePixels = function () {
-		var pixels = [];
-		for (var col = 0 ; col < this.getWidth() ; col++) {
-			pixels[col] = this.pixels[col].slice(0 , this.getHeight());
-		}
-		return pixels;
-	};
-
-	ns.Frame.prototype.serialize = function () {
-		return JSON.stringify(this.pixels);
-	};
-
-	ns.Frame.prototype.setPixel = function (col, row, color) {
-		this.pixels[col][row] = color;
-	};
-
-	ns.Frame.prototype.getPixel = function (col, row) {
-		return this.pixels[col][row];
-	};
-
-	ns.Frame.prototype.getWidth = function () {
-		return this.pixels.length;
-	};
-
-	ns.Frame.prototype.getHeight = function () {
-		return this.pixels[0].length;
-	};
-
-	ns.Frame.prototype.containsPixel = function (col, row) {
-		return col >= 0 && row >= 0 && col < this.pixels.length && row < this.pixels[0].length;
-	};
-
-	ns.Frame.prototype.saveState = function () {
-		// remove all states past current state
-		this.previousStates.length = this.stateIndex + 1;
-		// push new state
-		this.previousStates.push(this._clonePixels());
-		// set the stateIndex to latest saved state
-		this.stateIndex = this.previousStates.length - 1;
-	};
-
-	ns.Frame.prototype.loadPreviousState = function () {
-		if (this.stateIndex > 0) {
-			this.stateIndex--;
-			this.pixels = this.previousStates[this.stateIndex];
-		}
-	};
-
-	ns.Frame.prototype.loadNextState = function () {
-		if (this.stateIndex < this.previousStates.length - 1) {
-			this.stateIndex++;
-			this.pixels = this.previousStates[this.stateIndex];
-		}	
-	};
-
->>>>>>> 71962cf9
 })();