(function () {
  var ns = $.namespace("pskl.controller");

  
  ns.ToolController = function () {
  
    this.toolInstances = {
      "simplePen" : new pskl.drawingtools.SimplePen(),
      "verticalMirrorPen" : new pskl.drawingtools.VerticalMirrorPen(),
      "eraser" : new pskl.drawingtools.Eraser(),
      "paintBucket" : new pskl.drawingtools.PaintBucket(),
      "stroke" : new pskl.drawingtools.Stroke(),
      "rectangle" : new pskl.drawingtools.Rectangle(),
      "circle" : new pskl.drawingtools.Circle(),
      "move" : new pskl.drawingtools.Move(),
      "rectangleSelect" : new pskl.drawingtools.RectangleSelect(),
      "shapeSelect" : new pskl.drawingtools.ShapeSelect(),
      "colorPicker" : new pskl.drawingtools.ColorPicker()
    };

<<<<<<< HEAD
    /**
     * @public
     */
    ns.ToolController.prototype.init = function() {

        this.createToolMarkup_();

        // Initialize tool:
        // Set SimplePen as default selected tool:
        this.selectTool_(this.toolInstances.simplePen);
        // Activate listener on tool panel:
        $("#tool-section").click($.proxy(this.onToolIconClicked_, this));
    };

    /**
     * @private
     */
    ns.ToolController.prototype.activateToolOnStage_ = function(tool) {
        var stage = $("body");
        var previousSelectedToolClass = stage.data("selected-tool-class");
        if(previousSelectedToolClass) {
          stage.removeClass(previousSelectedToolClass);
        }
        stage.addClass(tool.toolId);
        stage.data("selected-tool-class", tool.toolId);
    };
=======
    this.currentSelectedTool = this.toolInstances.simplePen;
    this.previousSelectedTool = this.toolInstances.simplePen;
  };
>>>>>>> 0c2cdc02

  /**
   * @private
   */
  ns.ToolController.prototype.activateToolOnStage_ = function(tool) {
    var stage = $("body");
    var previousSelectedToolClass = stage.data("selected-tool-class");
    if(previousSelectedToolClass) {
      stage.removeClass(previousSelectedToolClass);
    }
    stage.addClass(tool.toolId);
    stage.data("selected-tool-class", tool.toolId);
  };

  /**
   * @private
   */
  ns.ToolController.prototype.selectTool_ = function(tool) {
    console.log("Selecting Tool:" , this.currentSelectedTool);
    this.currentSelectedTool = tool;
    this.activateToolOnStage_(this.currentSelectedTool);
    $.publish(Events.TOOL_SELECTED, [tool]);
  };

  /**
   * @private
   */
  ns.ToolController.prototype.onToolIconClicked_ = function(evt) {
    var target = $(evt.target);
    var clickedTool = target.closest(".tool-icon");

    if(clickedTool.length) {
      for(var tool in this.toolInstances) {
        if (this.toolInstances[tool].toolId == clickedTool.data().toolId) {
          this.selectTool_(this.toolInstances[tool]);

          // Show tool as selected:
          $('#tool-section .tool-icon.selected').removeClass('selected');
          clickedTool.addClass('selected');
        }
<<<<<<< HEAD
        $('#tools-container').html(toolMarkup);
    };
=======
      }
    }
  };

  /**
   * @private
   */
  ns.ToolController.prototype.createToolMarkup_ = function() {
    var currentTool, toolMarkup = '', extraClass;
    // TODO(vincz): Tools rendering order is not enforced by the data stucture (this.toolInstances), fix that.
    for (var toolKey in this.toolInstances) {
      currentTool = this.toolInstances[toolKey];
      extraClass = currentTool.toolId;
      if (this.currentSelectedTool == currentTool) {
        extraClass = extraClass + " selected";
      }
      toolMarkup += '<li rel="tooltip" data-placement="right" class="tool-icon ' + extraClass + '" data-tool-id="' + currentTool.toolId +
              '" title="' + currentTool.helpText + '"></li>';
    }
    $('#tools-container').html(toolMarkup);
  };

  /**
   * @public
   */
  ns.ToolController.prototype.init = function() {

    this.createToolMarkup_();

    // Initialize tool:
    // Set SimplePen as default selected tool:
    this.selectTool_(this.toolInstances.simplePen);
    // Activate listener on tool panel:
    $("#tool-section").click($.proxy(this.onToolIconClicked_, this));
  };
>>>>>>> 0c2cdc02
})();<|MERGE_RESOLUTION|>--- conflicted
+++ resolved
@@ -18,38 +18,22 @@
       "colorPicker" : new pskl.drawingtools.ColorPicker()
     };
 
-<<<<<<< HEAD
-    /**
-     * @public
-     */
-    ns.ToolController.prototype.init = function() {
-
-        this.createToolMarkup_();
-
-        // Initialize tool:
-        // Set SimplePen as default selected tool:
-        this.selectTool_(this.toolInstances.simplePen);
-        // Activate listener on tool panel:
-        $("#tool-section").click($.proxy(this.onToolIconClicked_, this));
-    };
-
-    /**
-     * @private
-     */
-    ns.ToolController.prototype.activateToolOnStage_ = function(tool) {
-        var stage = $("body");
-        var previousSelectedToolClass = stage.data("selected-tool-class");
-        if(previousSelectedToolClass) {
-          stage.removeClass(previousSelectedToolClass);
-        }
-        stage.addClass(tool.toolId);
-        stage.data("selected-tool-class", tool.toolId);
-    };
-=======
     this.currentSelectedTool = this.toolInstances.simplePen;
     this.previousSelectedTool = this.toolInstances.simplePen;
   };
->>>>>>> 0c2cdc02
+
+  /**
+   * @public
+   */
+  ns.ToolController.prototype.init = function() {
+    this.createToolMarkup_();
+
+    // Initialize tool:
+    // Set SimplePen as default selected tool:
+    this.selectTool_(this.toolInstances.simplePen);
+    // Activate listener on tool panel:
+    $("#tool-section").click($.proxy(this.onToolIconClicked_, this));
+  };
 
   /**
    * @private
@@ -82,20 +66,25 @@
     var clickedTool = target.closest(".tool-icon");
 
     if(clickedTool.length) {
-      for(var tool in this.toolInstances) {
-        if (this.toolInstances[tool].toolId == clickedTool.data().toolId) {
-          this.selectTool_(this.toolInstances[tool]);
+      var toolId = clickedTool.data().toolId;
+      var tool = this.getToolById_(toolId);
+      if (tool) {
+        this.selectTool_(tool);
 
-          // Show tool as selected:
-          $('#tool-section .tool-icon.selected').removeClass('selected');
-          clickedTool.addClass('selected');
-        }
-<<<<<<< HEAD
-        $('#tools-container').html(toolMarkup);
-    };
-=======
+        // Show tool as selected:
+        $('#tool-section .tool-icon.selected').removeClass('selected');
+        clickedTool.addClass('selected');
       }
     }
+  };
+
+  ns.ToolController.prototype.getToolById_ = function (toolId) {
+    for(var key in this.toolInstances) {
+      if (this.toolInstances[key].toolId == toolId) {
+        return this.toolInstances[key];
+      }
+    }
+    return null;
   };
 
   /**
@@ -115,19 +104,4 @@
     }
     $('#tools-container').html(toolMarkup);
   };
-
-  /**
-   * @public
-   */
-  ns.ToolController.prototype.init = function() {
-
-    this.createToolMarkup_();
-
-    // Initialize tool:
-    // Set SimplePen as default selected tool:
-    this.selectTool_(this.toolInstances.simplePen);
-    // Activate listener on tool panel:
-    $("#tool-section").click($.proxy(this.onToolIconClicked_, this));
-  };
->>>>>>> 0c2cdc02
 })();