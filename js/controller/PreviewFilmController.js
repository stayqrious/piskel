(function () {
<<<<<<< HEAD
    var ns = $.namespace("pskl.controller");
    ns.PreviewFilmController = function (framesheet, container, dpi) {

        this.framesheet = framesheet;
        this.container = container;
        this.dpi = this.calculateDPI_();

        this.redrawFlag = true;
    };

    ns.PreviewFilmController.prototype.init = function() {
        $.subscribe(Events.TOOL_RELEASED, this.flagForRedraw_.bind(this));
        $.subscribe(Events.FRAMESHEET_RESET, this.flagForRedraw_.bind(this));
        $.subscribe(Events.FRAMESHEET_RESET, this.refreshDPI_.bind(this));

        $('#preview-list-scroller').scroll(this.updateScrollerOverflows.bind(this));
        this.updateScrollerOverflows();
    };

    ns.PreviewFilmController.prototype.addFrame = function () {
        this.framesheet.addEmptyFrame();
        this.framesheet.setCurrentFrameIndex(this.framesheet.getFrameCount() - 1);
        this.updateScrollerOverflows();
    };

    ns.PreviewFilmController.prototype.flagForRedraw_ = function () {
        this.redrawFlag = true;
    };

    ns.PreviewFilmController.prototype.refreshDPI_ = function () {
        this.dpi = this.calculateDPI_();
    };

    ns.PreviewFilmController.prototype.render = function () {
        if (this.redrawFlag) {
            // TODO(vincz): Full redraw on any drawing modification, optimize.
            this.createPreviews_();
            this.redrawFlag = false;
        }
    };

    ns.PreviewFilmController.prototype.updateScrollerOverflows = function () {
        var scroller = $('#preview-list-scroller');
        var scrollerHeight = scroller.height();
        var scrollTop = scroller.scrollTop();
        var scrollerContentHeight = $('#preview-list').height();
        var treshold = $('.top-overflow').height();
        var overflowTop = false,
            overflowBottom = false;
        if (scrollerHeight < scrollerContentHeight) {
            if (scrollTop > treshold) {
                overflowTop = true;
            }
            var scrollBottom = (scrollerContentHeight - scrollTop) - scrollerHeight;
            if (scrollBottom > treshold) {
                overflowBottom = true;
            }
        }
        var wrapper = $('#preview-list-wrapper');
        wrapper.toggleClass('top-overflow-visible', overflowTop);
        wrapper.toggleClass('bottom-overflow-visible', overflowBottom);
    };

    ns.PreviewFilmController.prototype.createPreviews_ = function () {
        
        this.container.html("");
        // Manually remove tooltips since mouseout events were shortcut by the DOM refresh:
        $(".tooltip").remove();

        var frameCount = this.framesheet.getFrameCount();

        for (var i = 0, l = frameCount; i < l ; i++) {
            this.container.append(this.createPreviewTile_(i));
        }
        // Append 'new empty frame' button
        var newFrameButton = document.createElement("div");
        newFrameButton.id = "add-frame-action";
        newFrameButton.className = "add-frame-action";
        newFrameButton.innerHTML = "<p class='label'>Add new frame</p>";
        this.container.append(newFrameButton);

        $(newFrameButton).click(this.addFrame.bind(this));

        var needDragndropBehavior = (frameCount > 1);
        if(needDragndropBehavior) {
            this.initDragndropBehavior_();
        }
        this.updateScrollerOverflows();
    };


    /**
     * @private
     */
    ns.PreviewFilmController.prototype.initDragndropBehavior_ = function () {
        
        $("#preview-list").sortable({
          placeholder: "preview-tile-drop-proxy",
          update: $.proxy(this.onUpdate_, this),
          items: ".preview-tile"
        });
        $("#preview-list").disableSelection();
    };

    /**
     * @private
     */
    ns.PreviewFilmController.prototype.onUpdate_ = function( event, ui ) {
        var originFrameId = parseInt(ui.item.data("tile-number"), 10);
        var targetInsertionId = $('.preview-tile').index(ui.item);

        this.framesheet.moveFrame(originFrameId, targetInsertionId);
        this.framesheet.setCurrentFrameIndex(targetInsertionId);

        // TODO(grosbouddha): move localstorage request to the model layer?
        $.publish(Events.LOCALSTORAGE_REQUEST);
    };


    /**
     * @private
     * TODO(vincz): clean this giant rendering function & remove listeners.
     */
    ns.PreviewFilmController.prototype.createPreviewTile_ = function(tileNumber) {
        var currentFrame = this.framesheet.getFrameByIndex(tileNumber);
        
        var previewTileRoot = document.createElement("li");
        var classname = "preview-tile";
        previewTileRoot.setAttribute("data-tile-number", tileNumber);

        if (this.framesheet.getCurrentFrame() == currentFrame) {
            classname += " selected";
        }
        previewTileRoot.className = classname;

        var canvasContainer = document.createElement("div");
        canvasContainer.className = "canvas-container";
        
        var canvasBackground = document.createElement("div");
        canvasBackground.className = "canvas-background";
        canvasContainer.appendChild(canvasBackground);
        
        previewTileRoot.addEventListener('click', this.onPreviewClick_.bind(this, tileNumber));

        var cloneFrameButton = document.createElement("button");
        cloneFrameButton.setAttribute('rel', 'tooltip');
        cloneFrameButton.setAttribute('data-placement', 'right');
        cloneFrameButton.setAttribute('title', 'Duplicate this frame');
        cloneFrameButton.className = "tile-overlay duplicate-frame-action";
        previewTileRoot.appendChild(cloneFrameButton);
        cloneFrameButton.addEventListener('click', this.onAddButtonClick_.bind(this, tileNumber));

        // TODO(vincz): Eventually optimize this part by not recreating a FrameRenderer. Note that the real optim
        // is to make this update function (#createPreviewTile) less aggressive.
        var renderingOptions = {"dpi": this.dpi };
        var currentFrameRenderer = new pskl.rendering.FrameRenderer($(canvasContainer), renderingOptions, "tile-view");
        currentFrameRenderer.render(currentFrame);
        
        previewTileRoot.appendChild(canvasContainer);

        if(tileNumber > 0 || this.framesheet.getFrameCount() > 1) {
            // Add 'remove frame' button.
            var deleteButton = document.createElement("button");
            deleteButton.setAttribute('rel', 'tooltip');
            deleteButton.setAttribute('data-placement', 'right');
            deleteButton.setAttribute('title', 'Delete this frame');
            deleteButton.className = "tile-overlay delete-frame-action";
            deleteButton.addEventListener('click', this.onDeleteButtonClick_.bind(this, tileNumber));
            previewTileRoot.appendChild(deleteButton);

            // Add 'dragndrop handle'.
            var dndHandle = document.createElement("div");
            dndHandle.className = "tile-overlay dnd-action";
            previewTileRoot.appendChild(dndHandle);
        }
        var tileCount = document.createElement("div");
        tileCount.className = "tile-overlay tile-count";
        tileCount.innerHTML = tileNumber;
        previewTileRoot.appendChild(tileCount);
        

        return previewTileRoot;
    };

    ns.PreviewFilmController.prototype.onPreviewClick_ = function (index, evt) {
        // has not class tile-action:
        if(!evt.target.classList.contains('tile-overlay')) {
            this.framesheet.setCurrentFrameIndex(index);
        }    
    };

    ns.PreviewFilmController.prototype.onDeleteButtonClick_ = function (index, evt) {
        this.framesheet.removeFrameByIndex(index);
        $.publish(Events.LOCALSTORAGE_REQUEST); // Should come from model
        this.updateScrollerOverflows();
    };

    ns.PreviewFilmController.prototype.onAddButtonClick_ = function (index, evt) {
        this.framesheet.duplicateFrameByIndex(index);
        $.publish(Events.LOCALSTORAGE_REQUEST);  // Should come from model
        this.framesheet.setCurrentFrameIndex(index + 1);
        this.updateScrollerOverflows();
    };

    /**
     * Calculate the preview DPI depending on the framesheet size
     */
    ns.PreviewFilmController.prototype.calculateDPI_ = function () {
        var curFrame = this.framesheet.getCurrentFrame(),
            frameHeight = curFrame.getHeight(),
            frameWidth = curFrame.getWidth(),
            maxFrameDim = Math.max(frameWidth, frameHeight);

        var previewHeight = Constants.PREVIEW_FILM_SIZE * frameHeight / maxFrameDim;
        var previewWidth = Constants.PREVIEW_FILM_SIZE * frameWidth / maxFrameDim;

        return pskl.PixelUtils.calculateDPI(previewHeight, previewWidth, frameHeight, frameWidth) || 1;
    };
=======
  var ns = $.namespace("pskl.controller");
  ns.PreviewFilmController = function (framesheet, container, dpi) {

    this.framesheet = framesheet;
    this.container = container;
    this.dpi = this.calculateDPI_();

    this.redrawFlag = true;

    $.subscribe(Events.TOOL_RELEASED, this.flagForRedraw_.bind(this));
    $.subscribe(Events.FRAMESHEET_RESET, this.flagForRedraw_.bind(this));
    $.subscribe(Events.FRAMESHEET_RESET, this.refreshDPI_.bind(this));

    $('#preview-list-scroller').scroll(this.updateScrollerOverflows.bind(this));
    this.updateScrollerOverflows();
  };

  ns.PreviewFilmController.prototype.init = function() {};

  ns.PreviewFilmController.prototype.addFrame = function () {
    this.framesheet.addEmptyFrame();
    this.framesheet.setCurrentFrameIndex(this.framesheet.getFrameCount() - 1);
    this.updateScrollerOverflows();
  };

  ns.PreviewFilmController.prototype.flagForRedraw_ = function () {
    this.redrawFlag = true;
  };

  ns.PreviewFilmController.prototype.refreshDPI_ = function () {
    this.dpi = this.calculateDPI_();
  };

  ns.PreviewFilmController.prototype.render = function () {
    if (this.redrawFlag) {
      // TODO(vincz): Full redraw on any drawing modification, optimize.
      this.createPreviews_();
      this.redrawFlag = false;
    }
  };

  ns.PreviewFilmController.prototype.updateScrollerOverflows = function () {
    var scroller = $('#preview-list-scroller');
    var scrollerHeight = scroller.height();
    var scrollTop = scroller.scrollTop();
    var scrollerContentHeight = $('#preview-list').height();
    var treshold = $('.top-overflow').height();
    var overflowTop = false,
      overflowBottom = false;
    if (scrollerHeight < scrollerContentHeight) {
      if (scrollTop > treshold) {
        overflowTop = true;
      }
      var scrollBottom = (scrollerContentHeight - scrollTop) - scrollerHeight;
      if (scrollBottom > treshold) {
        overflowBottom = true;
      }
    }
    var wrapper = $('#preview-list-wrapper');
    wrapper.toggleClass('top-overflow-visible', overflowTop);
    wrapper.toggleClass('bottom-overflow-visible', overflowBottom);
  };

  ns.PreviewFilmController.prototype.createPreviews_ = function () {
    
    this.container.html("");
    // Manually remove tooltips since mouseout events were shortcut by the DOM refresh:
    $(".tooltip").remove();

    var frameCount = this.framesheet.getFrameCount();

    for (var i = 0, l = frameCount; i < l ; i++) {
      this.container.append(this.createPreviewTile_(i));
    }
    // Append 'new empty frame' button
    var newFrameButton = document.createElement("div");
    newFrameButton.id = "add-frame-action";
    newFrameButton.className = "add-frame-action";
    newFrameButton.innerHTML = "<p class='label'>Add new frame</p>";
    this.container.append(newFrameButton);

    $(newFrameButton).click(this.addFrame.bind(this));

    var needDragndropBehavior = (frameCount > 1);
    if(needDragndropBehavior) {
      this.initDragndropBehavior_();
    }
    this.updateScrollerOverflows();
  };


  /**
   * @private
   */
  ns.PreviewFilmController.prototype.initDragndropBehavior_ = function () {
    
    $("#preview-list").sortable({
      placeholder: "preview-tile-drop-proxy",
      update: $.proxy(this.onUpdate_, this),
      items: ".preview-tile"
    });
    $("#preview-list").disableSelection();
  };

  /**
   * @private
   */
  ns.PreviewFilmController.prototype.onUpdate_ = function( event, ui ) {
    var originFrameId = parseInt(ui.item.data("tile-number"), 10);
    var targetInsertionId = $('.preview-tile').index(ui.item);

    this.framesheet.moveFrame(originFrameId, targetInsertionId);
    this.framesheet.setCurrentFrameIndex(targetInsertionId);

    // TODO(grosbouddha): move localstorage request to the model layer?
    $.publish(Events.LOCALSTORAGE_REQUEST);
  };


  /**
   * @private
   * TODO(vincz): clean this giant rendering function & remove listeners.
   */
  ns.PreviewFilmController.prototype.createPreviewTile_ = function(tileNumber) {
    var currentFrame = this.framesheet.getFrameByIndex(tileNumber);
    
    var previewTileRoot = document.createElement("li");
    var classname = "preview-tile";
    previewTileRoot.setAttribute("data-tile-number", tileNumber);

    if (this.framesheet.getCurrentFrame() == currentFrame) {
      classname += " selected";
    }
    previewTileRoot.className = classname;

    var canvasContainer = document.createElement("div");
    canvasContainer.className = "canvas-container";
    
    var canvasBackground = document.createElement("div");
    canvasBackground.className = "canvas-background";
    canvasContainer.appendChild(canvasBackground);
    
    previewTileRoot.addEventListener('click', this.onPreviewClick_.bind(this, tileNumber));

    var cloneFrameButton = document.createElement("button");
    cloneFrameButton.setAttribute('rel', 'tooltip');
    cloneFrameButton.setAttribute('data-placement', 'right');
    cloneFrameButton.setAttribute('title', 'Duplicate this frame');
    cloneFrameButton.className = "tile-overlay duplicate-frame-action";
    previewTileRoot.appendChild(cloneFrameButton);
    cloneFrameButton.addEventListener('click', this.onAddButtonClick_.bind(this, tileNumber));

    // TODO(vincz): Eventually optimize this part by not recreating a FrameRenderer. Note that the real optim
    // is to make this update function (#createPreviewTile) less aggressive.
    var renderingOptions = {"dpi": this.dpi };
    var currentFrameRenderer = new pskl.rendering.FrameRenderer($(canvasContainer), renderingOptions, "tile-view");
    currentFrameRenderer.init(currentFrame);
    
    previewTileRoot.appendChild(canvasContainer);

    if(tileNumber > 0 || this.framesheet.getFrameCount() > 1) {
      // Add 'remove frame' button.
      var deleteButton = document.createElement("button");
      deleteButton.setAttribute('rel', 'tooltip');
      deleteButton.setAttribute('data-placement', 'right');
      deleteButton.setAttribute('title', 'Delete this frame');
      deleteButton.className = "tile-overlay delete-frame-action";
      deleteButton.addEventListener('click', this.onDeleteButtonClick_.bind(this, tileNumber));
      previewTileRoot.appendChild(deleteButton);

      // Add 'dragndrop handle'.
      var dndHandle = document.createElement("div");
      dndHandle.className = "tile-overlay dnd-action";
      previewTileRoot.appendChild(dndHandle);
    }
    var tileCount = document.createElement("div");
    tileCount.className = "tile-overlay tile-count";
    tileCount.innerHTML = tileNumber;
    previewTileRoot.appendChild(tileCount);
    

    return previewTileRoot;
  };

  ns.PreviewFilmController.prototype.onPreviewClick_ = function (index, evt) {
    // has not class tile-action:
    if(!evt.target.classList.contains('tile-overlay')) {
      this.framesheet.setCurrentFrameIndex(index);
    }    
  };

  ns.PreviewFilmController.prototype.onDeleteButtonClick_ = function (index, evt) {
    this.framesheet.removeFrameByIndex(index);
    $.publish(Events.LOCALSTORAGE_REQUEST); // Should come from model
    this.updateScrollerOverflows();
  };

  ns.PreviewFilmController.prototype.onAddButtonClick_ = function (index, evt) {
    this.framesheet.duplicateFrameByIndex(index);
    $.publish(Events.LOCALSTORAGE_REQUEST);  // Should come from model
    this.framesheet.setCurrentFrameIndex(index + 1);
    this.updateScrollerOverflows();
  };

  /**
   * Calculate the preview DPI depending on the framesheet size
   */
  ns.PreviewFilmController.prototype.calculateDPI_ = function () {
    var previewSize = 120,
      framePixelHeight = this.framesheet.getCurrentFrame().getHeight(),
      framePixelWidth = this.framesheet.getCurrentFrame().getWidth();
    // TODO (julz) : should have a utility to get a Size from framesheet easily (what about empty framesheets though ?)

    return pskl.PixelUtils.calculateDPI(previewSize, previewSize, framePixelHeight, framePixelWidth);
  };
>>>>>>> 0c2cdc02
})();<|MERGE_RESOLUTION|>--- conflicted
+++ resolved
@@ -1,224 +1,4 @@
 (function () {
-<<<<<<< HEAD
-    var ns = $.namespace("pskl.controller");
-    ns.PreviewFilmController = function (framesheet, container, dpi) {
-
-        this.framesheet = framesheet;
-        this.container = container;
-        this.dpi = this.calculateDPI_();
-
-        this.redrawFlag = true;
-    };
-
-    ns.PreviewFilmController.prototype.init = function() {
-        $.subscribe(Events.TOOL_RELEASED, this.flagForRedraw_.bind(this));
-        $.subscribe(Events.FRAMESHEET_RESET, this.flagForRedraw_.bind(this));
-        $.subscribe(Events.FRAMESHEET_RESET, this.refreshDPI_.bind(this));
-
-        $('#preview-list-scroller').scroll(this.updateScrollerOverflows.bind(this));
-        this.updateScrollerOverflows();
-    };
-
-    ns.PreviewFilmController.prototype.addFrame = function () {
-        this.framesheet.addEmptyFrame();
-        this.framesheet.setCurrentFrameIndex(this.framesheet.getFrameCount() - 1);
-        this.updateScrollerOverflows();
-    };
-
-    ns.PreviewFilmController.prototype.flagForRedraw_ = function () {
-        this.redrawFlag = true;
-    };
-
-    ns.PreviewFilmController.prototype.refreshDPI_ = function () {
-        this.dpi = this.calculateDPI_();
-    };
-
-    ns.PreviewFilmController.prototype.render = function () {
-        if (this.redrawFlag) {
-            // TODO(vincz): Full redraw on any drawing modification, optimize.
-            this.createPreviews_();
-            this.redrawFlag = false;
-        }
-    };
-
-    ns.PreviewFilmController.prototype.updateScrollerOverflows = function () {
-        var scroller = $('#preview-list-scroller');
-        var scrollerHeight = scroller.height();
-        var scrollTop = scroller.scrollTop();
-        var scrollerContentHeight = $('#preview-list').height();
-        var treshold = $('.top-overflow').height();
-        var overflowTop = false,
-            overflowBottom = false;
-        if (scrollerHeight < scrollerContentHeight) {
-            if (scrollTop > treshold) {
-                overflowTop = true;
-            }
-            var scrollBottom = (scrollerContentHeight - scrollTop) - scrollerHeight;
-            if (scrollBottom > treshold) {
-                overflowBottom = true;
-            }
-        }
-        var wrapper = $('#preview-list-wrapper');
-        wrapper.toggleClass('top-overflow-visible', overflowTop);
-        wrapper.toggleClass('bottom-overflow-visible', overflowBottom);
-    };
-
-    ns.PreviewFilmController.prototype.createPreviews_ = function () {
-        
-        this.container.html("");
-        // Manually remove tooltips since mouseout events were shortcut by the DOM refresh:
-        $(".tooltip").remove();
-
-        var frameCount = this.framesheet.getFrameCount();
-
-        for (var i = 0, l = frameCount; i < l ; i++) {
-            this.container.append(this.createPreviewTile_(i));
-        }
-        // Append 'new empty frame' button
-        var newFrameButton = document.createElement("div");
-        newFrameButton.id = "add-frame-action";
-        newFrameButton.className = "add-frame-action";
-        newFrameButton.innerHTML = "<p class='label'>Add new frame</p>";
-        this.container.append(newFrameButton);
-
-        $(newFrameButton).click(this.addFrame.bind(this));
-
-        var needDragndropBehavior = (frameCount > 1);
-        if(needDragndropBehavior) {
-            this.initDragndropBehavior_();
-        }
-        this.updateScrollerOverflows();
-    };
-
-
-    /**
-     * @private
-     */
-    ns.PreviewFilmController.prototype.initDragndropBehavior_ = function () {
-        
-        $("#preview-list").sortable({
-          placeholder: "preview-tile-drop-proxy",
-          update: $.proxy(this.onUpdate_, this),
-          items: ".preview-tile"
-        });
-        $("#preview-list").disableSelection();
-    };
-
-    /**
-     * @private
-     */
-    ns.PreviewFilmController.prototype.onUpdate_ = function( event, ui ) {
-        var originFrameId = parseInt(ui.item.data("tile-number"), 10);
-        var targetInsertionId = $('.preview-tile').index(ui.item);
-
-        this.framesheet.moveFrame(originFrameId, targetInsertionId);
-        this.framesheet.setCurrentFrameIndex(targetInsertionId);
-
-        // TODO(grosbouddha): move localstorage request to the model layer?
-        $.publish(Events.LOCALSTORAGE_REQUEST);
-    };
-
-
-    /**
-     * @private
-     * TODO(vincz): clean this giant rendering function & remove listeners.
-     */
-    ns.PreviewFilmController.prototype.createPreviewTile_ = function(tileNumber) {
-        var currentFrame = this.framesheet.getFrameByIndex(tileNumber);
-        
-        var previewTileRoot = document.createElement("li");
-        var classname = "preview-tile";
-        previewTileRoot.setAttribute("data-tile-number", tileNumber);
-
-        if (this.framesheet.getCurrentFrame() == currentFrame) {
-            classname += " selected";
-        }
-        previewTileRoot.className = classname;
-
-        var canvasContainer = document.createElement("div");
-        canvasContainer.className = "canvas-container";
-        
-        var canvasBackground = document.createElement("div");
-        canvasBackground.className = "canvas-background";
-        canvasContainer.appendChild(canvasBackground);
-        
-        previewTileRoot.addEventListener('click', this.onPreviewClick_.bind(this, tileNumber));
-
-        var cloneFrameButton = document.createElement("button");
-        cloneFrameButton.setAttribute('rel', 'tooltip');
-        cloneFrameButton.setAttribute('data-placement', 'right');
-        cloneFrameButton.setAttribute('title', 'Duplicate this frame');
-        cloneFrameButton.className = "tile-overlay duplicate-frame-action";
-        previewTileRoot.appendChild(cloneFrameButton);
-        cloneFrameButton.addEventListener('click', this.onAddButtonClick_.bind(this, tileNumber));
-
-        // TODO(vincz): Eventually optimize this part by not recreating a FrameRenderer. Note that the real optim
-        // is to make this update function (#createPreviewTile) less aggressive.
-        var renderingOptions = {"dpi": this.dpi };
-        var currentFrameRenderer = new pskl.rendering.FrameRenderer($(canvasContainer), renderingOptions, "tile-view");
-        currentFrameRenderer.render(currentFrame);
-        
-        previewTileRoot.appendChild(canvasContainer);
-
-        if(tileNumber > 0 || this.framesheet.getFrameCount() > 1) {
-            // Add 'remove frame' button.
-            var deleteButton = document.createElement("button");
-            deleteButton.setAttribute('rel', 'tooltip');
-            deleteButton.setAttribute('data-placement', 'right');
-            deleteButton.setAttribute('title', 'Delete this frame');
-            deleteButton.className = "tile-overlay delete-frame-action";
-            deleteButton.addEventListener('click', this.onDeleteButtonClick_.bind(this, tileNumber));
-            previewTileRoot.appendChild(deleteButton);
-
-            // Add 'dragndrop handle'.
-            var dndHandle = document.createElement("div");
-            dndHandle.className = "tile-overlay dnd-action";
-            previewTileRoot.appendChild(dndHandle);
-        }
-        var tileCount = document.createElement("div");
-        tileCount.className = "tile-overlay tile-count";
-        tileCount.innerHTML = tileNumber;
-        previewTileRoot.appendChild(tileCount);
-        
-
-        return previewTileRoot;
-    };
-
-    ns.PreviewFilmController.prototype.onPreviewClick_ = function (index, evt) {
-        // has not class tile-action:
-        if(!evt.target.classList.contains('tile-overlay')) {
-            this.framesheet.setCurrentFrameIndex(index);
-        }    
-    };
-
-    ns.PreviewFilmController.prototype.onDeleteButtonClick_ = function (index, evt) {
-        this.framesheet.removeFrameByIndex(index);
-        $.publish(Events.LOCALSTORAGE_REQUEST); // Should come from model
-        this.updateScrollerOverflows();
-    };
-
-    ns.PreviewFilmController.prototype.onAddButtonClick_ = function (index, evt) {
-        this.framesheet.duplicateFrameByIndex(index);
-        $.publish(Events.LOCALSTORAGE_REQUEST);  // Should come from model
-        this.framesheet.setCurrentFrameIndex(index + 1);
-        this.updateScrollerOverflows();
-    };
-
-    /**
-     * Calculate the preview DPI depending on the framesheet size
-     */
-    ns.PreviewFilmController.prototype.calculateDPI_ = function () {
-        var curFrame = this.framesheet.getCurrentFrame(),
-            frameHeight = curFrame.getHeight(),
-            frameWidth = curFrame.getWidth(),
-            maxFrameDim = Math.max(frameWidth, frameHeight);
-
-        var previewHeight = Constants.PREVIEW_FILM_SIZE * frameHeight / maxFrameDim;
-        var previewWidth = Constants.PREVIEW_FILM_SIZE * frameWidth / maxFrameDim;
-
-        return pskl.PixelUtils.calculateDPI(previewHeight, previewWidth, frameHeight, frameWidth) || 1;
-    };
-=======
   var ns = $.namespace("pskl.controller");
   ns.PreviewFilmController = function (framesheet, container, dpi) {
 
@@ -227,7 +7,9 @@
     this.dpi = this.calculateDPI_();
 
     this.redrawFlag = true;
-
+  };
+
+  ns.PreviewFilmController.prototype.init = function() {
     $.subscribe(Events.TOOL_RELEASED, this.flagForRedraw_.bind(this));
     $.subscribe(Events.FRAMESHEET_RESET, this.flagForRedraw_.bind(this));
     $.subscribe(Events.FRAMESHEET_RESET, this.refreshDPI_.bind(this));
@@ -235,8 +17,6 @@
     $('#preview-list-scroller').scroll(this.updateScrollerOverflows.bind(this));
     this.updateScrollerOverflows();
   };
-
-  ns.PreviewFilmController.prototype.init = function() {};
 
   ns.PreviewFilmController.prototype.addFrame = function () {
     this.framesheet.addEmptyFrame();
@@ -375,7 +155,7 @@
     // is to make this update function (#createPreviewTile) less aggressive.
     var renderingOptions = {"dpi": this.dpi };
     var currentFrameRenderer = new pskl.rendering.FrameRenderer($(canvasContainer), renderingOptions, "tile-view");
-    currentFrameRenderer.init(currentFrame);
+    currentFrameRenderer.render(currentFrame);
     
     previewTileRoot.appendChild(canvasContainer);
 
@@ -427,12 +207,14 @@
    * Calculate the preview DPI depending on the framesheet size
    */
   ns.PreviewFilmController.prototype.calculateDPI_ = function () {
-    var previewSize = 120,
-      framePixelHeight = this.framesheet.getCurrentFrame().getHeight(),
-      framePixelWidth = this.framesheet.getCurrentFrame().getWidth();
-    // TODO (julz) : should have a utility to get a Size from framesheet easily (what about empty framesheets though ?)
-
-    return pskl.PixelUtils.calculateDPI(previewSize, previewSize, framePixelHeight, framePixelWidth);
-  };
->>>>>>> 0c2cdc02
+    var curFrame = this.framesheet.getCurrentFrame(),
+      frameHeight = curFrame.getHeight(),
+      frameWidth = curFrame.getWidth(),
+      maxFrameDim = Math.max(frameWidth, frameHeight);
+
+    var previewHeight = Constants.PREVIEW_FILM_SIZE * frameHeight / maxFrameDim;
+    var previewWidth = Constants.PREVIEW_FILM_SIZE * frameWidth / maxFrameDim;
+
+    return pskl.PixelUtils.calculateDPI(previewHeight, previewWidth, frameHeight, frameWidth) || 1;
+  };
 })();