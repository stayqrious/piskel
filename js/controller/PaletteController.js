--- conflicted
+++ resolved
@@ -32,19 +32,11 @@
 
     // Initialize colorpickers:
     var colorPicker = $('#color-picker');
-<<<<<<< HEAD
     colorPicker.spectrum($.extend({color: Constants.DEFAULT_PEN_COLOR}, spectrumCfg));
-=======
-    colorPicker.val(this.primaryColor);
->>>>>>> 569f42b7
     colorPicker.change({isPrimary : true}, $.proxy(this.onPickerChange_, this));
 
     var secondaryColorPicker = $('#secondary-color-picker');
-<<<<<<< HEAD
     secondaryColorPicker.spectrum($.extend({color: Constants.TRANSPARENT_COLOR}, spectrumCfg));
-=======
-    secondaryColorPicker.val(this.secondaryColor);
->>>>>>> 569f42b7
     secondaryColorPicker.change({isPrimary : false}, $.proxy(this.onPickerChange_, this));
   };
 
