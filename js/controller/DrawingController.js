--- conflicted
+++ resolved
@@ -52,27 +52,8 @@
       this.currentToolBehavior = toolBehavior;
       this.overlayFrame.clear();
     }, this));
-
-<<<<<<< HEAD
-    $(window).resize($.proxy(this.startDPIUpdateTimer_, this));
-=======
-    /**
-     * TODO(grosbouddha): Primary/secondary color state are kept in this general controller.
-     *     Find a better place to store that. Perhaps PaletteController?
-     */
-    $.subscribe(Events.PRIMARY_COLOR_SELECTED, $.proxy(function(evt, color) {
-      console.log("Primary color selected: ", color);
-      this.primaryColor = color;
-      $.publish(Events.PRIMARY_COLOR_UPDATED, [color]);
-    }, this));
-    $.subscribe(Events.SECONDARY_COLOR_SELECTED, $.proxy(function(evt, color) {
-      console.log("Secondary color selected: ", color);
-      this.secondaryColor = color;
-      $.publish(Events.SECONDARY_COLOR_UPDATED, [color]);
-    }, this));
-
+    
     $(window).resize($.proxy(this.startResizeTimer_, this));
->>>>>>> e88d8fae
 
     $.subscribe(Events.USER_SETTINGS_CHANGED, $.proxy(this.onUserSettingsChange_, this));
     $.subscribe(Events.FRAME_SIZE_CHANGED, $.proxy(this.onFrameSizeChanged_, this));
