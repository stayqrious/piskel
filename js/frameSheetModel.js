--- conflicted
+++ resolved
@@ -1,4 +1,3 @@
-
 var FrameSheetModel = (function() {
     
     var inst;
@@ -18,10 +17,7 @@
 		validate: function() {
 			return true; // I'm always right dude
 		},
-<<<<<<< HEAD
-=======
-		
->>>>>>> 00c5975c
+
 		getAllPixels : function () {
 			var pixels = [];
 			for (var i = 0 ; i < frames.length ; i++) {
