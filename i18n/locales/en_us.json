--- conflicted
+++ resolved
@@ -92,9 +92,5 @@
   "gifExportSettingSectionUploadDesc": "Upload as an animated GIF to a public URL.",
   "gifExportSettingSectionUncheckToPlay": "Uncheck to play the animation only one time.",
   "gifExportSettingSectionBuildingAnimatedGif": "Building animated GIF ...",
-<<<<<<< HEAD
-  "gifExportSettingSectionYourImageAvailableAt": "Your image is now available at"
-=======
   "gifExportSettingSectionYourImageAvailableAt": "Your image is now available at {url}"
->>>>>>> 961e60f7
 }