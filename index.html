--- conflicted
+++ resolved
@@ -17,15 +17,8 @@
 </head>
 <body>
 
-<<<<<<< HEAD
-    <!-- Frame actions: -->
-    <button onclick="piskel.storeSheet()" class="action-button">Save Framesheet</button>
-    <button id='add-frame-button' class="action-button">Add a Frame</button>
-=======
   <!-- Tool section: -->
   <div id="tools-container" class="tools-container">
->>>>>>> d4a32605
-
     <ul class="tools-group">
       <li class="tool-icon tool-save" data-tool-id="tool-save" title="Save" onclick="piskel.storeSheet()"></li>
       <li class="tool-icon tool-add-frame" id="add-frame-button" data-tool-id="tool-add-frame" title="Add a frame"></li>
