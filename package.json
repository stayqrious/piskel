{
  "author": "People",
  "name": "piskel",
  "description": "Web based 2d animations editor",
  "version": "0.0.1",
  "homepage": "http://github.com/juliandescottes/piskel",
  "repository": {
    "type": "git",
    "url": "http://github.com/juliandescottes/piskel.git"
  },
  "scripts": {
    "test": "grunt test"
  },
  "devDependencies": {
    "grunt": "~0.4.1",
    "grunt-contrib-connect": "0.3.0",
    "grunt-contrib-jshint": "0.5.4",
<<<<<<< HEAD
    "grunt-contrib-uglify": "0.2.2",
    "grunt-ghost": "1.0.12",
    "grunt-contrib-concat": "0.1.2"
=======
    "grunt-ghost": "1.0.12",
    "grunt-leading-indent" : "0.1.0"
>>>>>>> 50957131
  }
}<|MERGE_RESOLUTION|>--- conflicted
+++ resolved
@@ -15,13 +15,9 @@
     "grunt": "~0.4.1",
     "grunt-contrib-connect": "0.3.0",
     "grunt-contrib-jshint": "0.5.4",
-<<<<<<< HEAD
     "grunt-contrib-uglify": "0.2.2",
-    "grunt-ghost": "1.0.12",
-    "grunt-contrib-concat": "0.1.2"
-=======
+    "grunt-contrib-concat": "0.1.2",
     "grunt-ghost": "1.0.12",
     "grunt-leading-indent" : "0.1.0"
->>>>>>> 50957131
   }
 }