--- conflicted
+++ resolved
@@ -1,13 +1,7 @@
 {
-<<<<<<< HEAD
-  "name": "piskel",
-  "version": "0.16.0-SNAPSHOT",
-  "description": "Pixel art editor",
-=======
   "name": "@code-dot-org/piskel",
   "version": "0.13.0-cdo.6",
   "description": "Code.org fork of juliandescottes/piskel for use within the Code Studio learning environment.",
->>>>>>> d174270d
   "author": "Julian Descottes <julian.descottes@gmail.com>",
   "contributors": [
     "Vincent Renaudin",
