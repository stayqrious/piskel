{
<<<<<<< HEAD
  "name": "@code-dot-org/piskel",
  "version": "0.9.1",
  "description": "Code.org fork of juliandescottes/piskel for use within the Code Studio learning environment.",
=======
  "name": "piskel",
  "version": "0.10.0",
  "description": "Pixel art editor",
>>>>>>> c6c64af2
  "author": "Julian Descottes <julian.descottes@gmail.com>",
  "contributors": [
    "Vincent Renaudin",
    "Brad Buchanan <brad@code.org>"
  ],
  "license": "Apache-2.0",
  "homepage": "http://github.com/code-dot-org/piskel",
  "repository": {
    "type": "git",
    "url": "http://github.com/code-dot-org/piskel.git"
  },
  "files": [
    "dest/prod",
    "src/js/PiskelApi.js",
    "misc/scripts/piskel-root"
  ],
  "bin": {
    "piskel-root": "./misc/scripts/piskel-root"
  },
  "main": "./src/js/PiskelApi.js",
  "scripts": {
    "test": "grunt test",
    "start": "nodewebkit",
    "preversion": "grunt test build",
    "postversion": "git push && git push --tags && npm publish"
  },
  "devDependencies": {
    "dateformat": "2.0.0",
    "fs-extra": "1.0.0",
    "grunt": "^0.4.5",
    "grunt-casperjs": "^2.2.1",
    "grunt-contrib-clean": "1.0.0",
    "grunt-contrib-concat": "1.0.1",
    "grunt-contrib-connect": "1.0.2",
    "grunt-contrib-copy": "1.0.0",
    "grunt-contrib-jshint": "1.1.0",
    "grunt-contrib-uglify": "1.0.1",
    "grunt-contrib-watch": "1.0.0",
    "grunt-include-replace": "4.0.1",
    "grunt-jscs": "2.8.0",
    "grunt-karma": "1.0.0",
    "grunt-leading-indent": "0.2.0",
    "grunt-nw-builder": "3.1.0",
    "grunt-open": "0.2.3",
    "grunt-replace": "1.0.1",
    "grunt-spritesmith": "6.3.0",
    "jasmine-core": "2.1.0",
    "karma": "1.3.0",
    "karma-chrome-launcher": "1.0.1",
    "karma-jasmine": "1.0.2",
    "karma-phantomjs-launcher": "0.2.3",
    "load-grunt-tasks": "3.5.0",
    "phantomjs": "2.1.7",
    "phantomjs-polyfill-object-assign": "0.0.2",
    "promise-polyfill": "6.0.2",
    "rmdir": "1.2.0"
  },
  "window": {
    "title": "Piskel",
    "icon": "dest/prod/logo.png",
    "toolbar": false,
    "width": 1000,
    "height": 500
  }
}<|MERGE_RESOLUTION|>--- conflicted
+++ resolved
@@ -1,13 +1,7 @@
 {
-<<<<<<< HEAD
   "name": "@code-dot-org/piskel",
   "version": "0.9.1",
   "description": "Code.org fork of juliandescottes/piskel for use within the Code Studio learning environment.",
-=======
-  "name": "piskel",
-  "version": "0.10.0",
-  "description": "Pixel art editor",
->>>>>>> c6c64af2
   "author": "Julian Descottes <julian.descottes@gmail.com>",
   "contributors": [
     "Vincent Renaudin",
