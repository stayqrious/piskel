--- conflicted
+++ resolved
@@ -34,13 +34,8 @@
     "karma-chrome-launcher": "^0.1.4",
     "karma-jasmine": "^0.3.5",
     "karma-phantomjs-launcher": "^0.1.4",
-<<<<<<< HEAD
-    "karma-jasmine": "^0.3.5",
-    "nodewebkit": "~0.10.1"
-=======
     "load-grunt-tasks": "^3.1.0",
     "nodewebkit": "^0.11.6"
->>>>>>> 54ae52e1
   },
   "window": {
     "title": "Piskel",
