module.exports = function(grunt) {

  // Update this variable if you don't want or can't serve on localhost
  var hostname = 'localhost';

  var PORT = {
    PROD : 9001,
    DEV : 9901,
    TEST : 9991
  };

  // create a version based on the build timestamp
  var dateFormat = require('dateformat');
  var version = '-' + dateFormat(new Date(), "yyyy-mm-dd-hh-MM");

  /**
   * Helper to prefix all strings in provided array with the provided path
   */
  var prefixPaths = function (paths, prefix) {
    return paths.map(function (path) {
      return prefix + path;
    });
  };

  // get the list of scripts paths to include
  var scriptPaths = require('./src/piskel-script-list.js').scripts;
  var piskelScripts = prefixPaths(scriptPaths, "src/").filter(function (path) {
    return path.indexOf('devtools') === -1;
  });

  // get the list of styles paths to include
  var stylePaths = require('./src/piskel-style-list.js').styles;
  var piskelStyles = prefixPaths(stylePaths, "src/");

  // Casper JS tests
  var casperjsOptions = [
    '--baseUrl=http://' + hostname + ':' + PORT.TEST,
    '--mode=?debug',
    '--verbose=false',
    '--includes=test/casperjs/integration/include.js',
    '--log-level=info',
    '--print-command=false',
    '--print-file-paths=true',
  ];

  var integrationTestPaths = require('./test/casperjs/integration/IntegrationSuite.js').tests;
  var integrationTests = prefixPaths(integrationTestPaths, "test/casperjs/integration/");

  var getConnectConfig = function (base, port, host) {
    if (typeof base === 'string') {
      base = [base];
    }

    return {
      options: {
        port: port,
        hostname : host,
        base: base
      }
    };
  };

  // load all grunt tasks
  require('load-grunt-tasks')(grunt);

  grunt.initConfig({
    clean: {
      all: ['dest', 'src/img/icons.png', 'src/css/icons.css'],
      prod: ['dest/prod', 'dest/tmp'],
      desktop: ['dest/desktop', 'dest/tmp'],
      dev: ['dest/dev', 'dest/tmp']
    },

    /**
     * STYLE CHECKS
     */

    leadingIndent : {
      options: {
        indentation : "spaces"
      },
      css : ['src/css/**/*.css']
    },

    jscs : {
      options : {
        "config": ".jscsrc",
        "maximumLineLength": 120,
        "requireCamelCaseOrUpperCaseIdentifiers": "ignoreProperties",
        "validateQuoteMarks": { "mark": "'", "escape": true },
        "disallowMultipleVarDecl": "exceptUndefined",
        "disallowSpacesInAnonymousFunctionExpression": null
      },
      js : [ 'src/js/**/*.js' , '!src/js/**/lib/**/*.js' ]
    },

    jshint: {
      options: {
        undef : true,
        latedef : true,
        browser : true,
        trailing : true,
        curly : true,
<<<<<<< HEAD
        globals: {
          $: true,
          jQuery: true,
          pskl: true,
          Events: true,
          Constants: true,
          PiskelApi: true,
          console: true,
          module: true,
          require: true,
          Q: true
        }
=======
        globals : {'$':true, 'jQuery' : true, 'pskl':true, 'Events':true, 'Constants':true, 'console' : true, 'module':true, 'require':true, 'Q':true, 'Promise': true}
>>>>>>> c6c64af2
      },
      files: [
        // Includes
        'Gruntfile.js',
        'package.json',
        'src/js/**/*.js',
        // Excludes
        '!src/js/**/lib/**/*.js'
      ]
    },

    /**
     * SERVERS, BROWSER LAUNCHERS
     */

    connect: {
      prod: getConnectConfig('dest/prod', PORT.PROD, hostname),
      test: getConnectConfig(['dest/dev', 'test'], PORT.TEST, hostname),
      dev: getConnectConfig(['dest/dev', 'test'], PORT.DEV, hostname)
    },

    open : {
      prod : {
        path : 'http://' + hostname + ':' + PORT.PROD + '/'
      },
      dev : {
        path : 'http://' + hostname + ':' + PORT.DEV + '/?debug'
      }
    },

    watch: {
      prod: {
        files: ['src/**/*.*'],
        tasks: ['build'],
        options: {
          spawn: false
        }
      },
      dev: {
        files: ['src/**/*.*'],
        tasks: ['build-dev'],
        options: {
          spawn: false
        }
      }
    },

    /**
     * BUILD STEPS
     */

    sprite:{
      all : {
        src: 'src/img/icons/**/*.png',
        retinaSrcFilter: 'src/img/icons/**/*@2x.png',
        dest: 'src/img/icons.png',
        retinaDest: 'src/img/icons@2x.png',
        destCss: 'src/css/icons.css'
      }
    },

    concat : {
      js : {
        options : {
          separator : ';'
        },
        src : piskelScripts,
        dest : 'dest/prod/js/piskel-packaged' + version + '.js'
      },
      css : {
        src : piskelStyles,
        dest : 'dest/tmp/css/piskel-style-packaged' + version + '.css'
      }
    },

    uglify : {
      options : {
        mangle : true
      },
      js : {
        files : {
          'dest/tmp/js/piskel-packaged-min.js' : ['dest/prod/js/piskel-packaged' + version + '.js']
        }
      }
    },

    includereplace: {
      all: {
        src: 'src/index.html',
        dest: 'dest/tmp/index.html',
        options : {
          globals : {
            'version' : version
          }
        }
      }
    },

    replace: {
      // main-partial.html is used when embedded in piskelapp.com
      mainPartial: {
        options: {
          patterns: [{
              match: /^(.|[\r\n])*<!--body-main-start-->/,
              replacement: "{% raw %}",
              description : "Remove everything before body-main-start comment"
            },{
              match: /<!--body-main-end-->(.|[\r\n])*$/,
              replacement: "{% endraw %}",
              description : "Remove everything after body-main-end comment"
            },{
              match: /([\r\n])  /g,
              replacement: "$1",
              description : "Decrease indentation by one"
            }
          ]
        },
        files: [
          // src/index.html should already have been moved by the includereplace task
          {src: ['dest/tmp/index.html'], dest: 'dest/prod/piskelapp-partials/main-partial.html'}
        ]
      },

      css: {
        options: {
          patterns: [{
            match: /var\(--highlight-color\)/g,
            replacement: "gold",
          }]
        },
        files: [{
          src: ['dest/tmp/css/piskel-style-packaged' + version + '.css'],
          dest: 'dest/prod/css/piskel-style-packaged' + version + '.css'
        }]
      },
      // remove the fake header from the desktop build
      desktop: {
        options: {
          patterns: [{
              match: /<!--standalone-start-->(?:.|[\r\n])*<!--standalone-end-->/,
              replacement: "",
              description : "Remove everything between standalone-start & standalone-end"
            }
          ]
        },
        files: [
          {src: ['dest/prod/index.html'], dest: 'dest/prod/index.html'}
        ]
      }
    },

    copy: {
      prod: {
        files: [
          // dest/js/piskel-packaged-min.js should have been created by the uglify task
          {src: ['dest/tmp/js/piskel-packaged-min.js'], dest: 'dest/prod/js/piskel-packaged-min' + version + '.js'},
          {src: ['dest/tmp/index.html'], dest: 'dest/prod/index.html'},
          {src: ['src/logo.png'], dest: 'dest/prod/logo.png'},
          {src: ['src/js/lib/gif/gif.ie.worker.js'], dest: 'dest/prod/js/lib/gif/gif.ie.worker.js'},
          {expand: true, src: ['img/**'], cwd: 'src/', dest: 'dest/prod/', filter: 'isFile'},
          {expand: true, src: ['css/fonts/**'], cwd: 'src/', dest: 'dest/prod/', filter: 'isFile'}
        ]
      },
      dev: {
        files: [
          // in dev copy everything to dest/dev
          {src: ['dest/tmp/index.html'], dest: 'dest/dev/index.html'},
          {src: ['src/piskel-script-list.js'], dest: 'dest/dev/piskel-script-list.js'},
          {src: ['src/piskel-style-list.js'], dest: 'dest/dev/piskel-style-list.js'},
          {expand: true, src: ['js/**'], cwd: 'src/', dest: 'dest/dev/', filter: 'isFile'},
          {expand: true, src: ['css/**'], cwd: 'src/', dest: 'dest/dev/', filter: 'isFile'},
          {expand: true, src: ['img/**'], cwd: 'src/', dest: 'dest/dev/', filter: 'isFile'},
        ]
      }
    },

    /**
     * TESTING
     */

    karma: {
      unit: {
        configFile: 'karma.conf.js'
      }
    },

    casperjs : {
      drawing : {
        files : {
          src: ['test/casperjs/DrawingTest.js']
        },
        options : {
          casperjsOptions: casperjsOptions
        }
      },
      integration : {
        files : {
          src: integrationTests
        },
        options : {
          casperjsOptions: casperjsOptions
        }
      }
    },

    /**
     * DESKTOP BUILDS
     */

    nwjs: {
      windows : {
        options: {
          downloadUrl: 'https://dl.nwjs.io/',
          version : "0.19.4",
          build_dir: './dest/desktop/', // destination folder of releases.
          win: true,
          linux32: true,
          linux64: true
        },
        src: ['./dest/prod/**/*', "./package.json", "!./dest/desktop/"]
      },
      macos : {
        options: {
          downloadUrl: 'https://dl.nwjs.io/',
          osx64: true,
          version : "0.19.4",
          build_dir: './dest/desktop/'
        },
        src: ['./dest/prod/**/*', "./package.json", "!./dest/desktop/"]
      }
    }
  });

  // TEST TASKS
  // Run linting
  grunt.registerTask('lint', ['jscs:js', 'leadingIndent:css', 'jshint']);
  // Run unit-tests
  grunt.registerTask('unit-test', ['karma']);
  // Run integration tests
  grunt.registerTask('integration-test', ['build-dev', 'connect:test', 'casperjs:integration']);
  // Run linting, unit tests, drawing tests and integration tests
  grunt.registerTask('test', ['lint', 'unit-test', 'build-dev', 'connect:test', 'casperjs:drawing', 'casperjs:integration']);

  // Run the tests, even if the linting fails
  grunt.registerTask('test-nolint', ['unit-test', 'build-dev', 'connect:test', 'casperjs:drawing', 'casperjs:integration']);

  // Used by optional precommit hook
  grunt.registerTask('precommit', ['test']);

  // BUILD TASKS
  grunt.registerTask('build-index.html', ['includereplace']);
  grunt.registerTask('merge-statics', ['concat:js', 'concat:css', 'uglify']);
  grunt.registerTask('build',  ['clean:prod', 'sprite', 'merge-statics', 'build-index.html', 'replace:mainPartial', 'replace:css', 'copy:prod']);
  grunt.registerTask('build-dev',  ['clean:dev', 'sprite', 'build-index.html', 'copy:dev']);
  grunt.registerTask('desktop', ['clean:desktop', 'default', 'replace:desktop', 'nwjs:windows']);
  grunt.registerTask('desktop-mac', ['clean:desktop', 'default', 'replace:desktop', 'nwjs:macos']);

  // SERVER TASKS
  // Start webserver and watch for changes
  grunt.registerTask('serve', ['build', 'connect:prod', 'open:prod', 'watch:prod']);
  // Start webserver on src folder, in debug mode
  grunt.registerTask('play', ['build-dev', 'connect:dev', 'open:dev', 'watch:dev']);

  // ALIASES, kept for backward compatibility
  grunt.registerTask('serve-debug', ['play']);
  grunt.registerTask('serve-dev', ['play']);
  grunt.registerTask('test-travis', ['test']);
  grunt.registerTask('test-local', ['test']);

  // Default task
  grunt.registerTask('default', ['lint', 'build']);
};<|MERGE_RESOLUTION|>--- conflicted
+++ resolved
@@ -101,22 +101,20 @@
         browser : true,
         trailing : true,
         curly : true,
-<<<<<<< HEAD
         globals: {
           $: true,
           jQuery: true,
           pskl: true,
           Events: true,
           Constants: true,
+          console: true,
           PiskelApi: true,
           console: true,
           module: true,
           require: true,
-          Q: true
-        }
-=======
-        globals : {'$':true, 'jQuery' : true, 'pskl':true, 'Events':true, 'Constants':true, 'console' : true, 'module':true, 'require':true, 'Q':true, 'Promise': true}
->>>>>>> c6c64af2
+          Q: true,
+          Promise: true
+        }
       },
       files: [
         // Includes
