/**
 * How to run grunt tasks:
 *   - At project root, run 'npm install' - It will install nodedependencies declared in package,json in <root>/.node_modules
 *   - install grunt CLI tools globally, run 'npm install -g grunt-cli'
 *   - run a grunt target defined in Gruntfiles.js, ex: 'grunt lint'
 *
 * Note: The 'ghost' grunt task have special deps on CasperJS and phantomjs.
 *       For now, It's configured to run only on TravisCI where these deps are
 *       correctly defined.
 *       If you run this task locally, it may require some env set up first.
 */

var SOURCE_FOLDER = "src";

module.exports = function(grunt) {
  var mapToSrcFolder = function (path) {return [SOURCE_FOLDER, path].join('/');};

  var piskelScripts = require('./src/piskel-script-list.js').scripts.map(mapToSrcFolder);
  var piskelStyles = require('./src/piskel-style-list.js').styles.map(mapToSrcFolder);

  var getGhostConfig = function (delay) {
    return {
      filesSrc : ['test/integration/casperjs/*_test.js'],
      options : {
        args : {
          baseUrl : 'http://localhost:' + '<%= connect.test.options.port %>/src/',
          mode : '?debug',
          delay : delay
        },
        direct : false,
        logLevel : 'info',
        printCommand : false,
        printFilePaths : true
      }
    };
  };

  grunt.initConfig({
    clean: {
      before: ['dest'],
      after: ['build/closure/closure_compiled_binary.js']
    },
    jshint: {
      options: {
        indent:2,
        undef : true,
        latedef : true,
        browser : true,
        trailing : true,
        curly : true,
        es3 : true,
        globals : {'$':true, 'jQuery' : true, 'pskl':true, 'Events':true, 'Constants':true, 'console' : true, 'module':true, 'require':true}
      },
      files: [
        'Gruntfile.js',
        'package.json',
        'src/js/**/*.js',
        '!src/js/lib/**/*.js' // Exclude lib folder (note the leading !)
      ]
    },
    connect : {
      test : {
        options : {
          base : '.',
          port : 4321
        }
      }
    },
    express: {
      regular: {
        options: {
          port: 9001,
          hostname : 'localhost',
          bases: ['dest']
        }
      },
      debug: {
        options: {
          port: 9901,
          hostname : 'localhost',
          bases: ['src']
        }
      }
    },
    open : {
      regular : {
        path : 'http://localhost:9001/'
      },
      debug : {
        path : 'http://localhost:9901/?debug'
      }
    },

    watch: {
      scripts: {
        files: ['src/**/*.*'],
        tasks: ['merge'],
        options: {
          spawn: false
        }
      }
    },
    ghost : {
      'default' : getGhostConfig(5000),
      local : getGhostConfig(50)
    },
    concat : {
      js : {
        options : {
          separator : ';'
        },
        src : piskelScripts,
        dest : 'dest/js/piskel-packaged.js'
      },
      css : {
        src : piskelStyles,
        dest : 'dest/css/piskel-style-packaged.css'
      }
    },
    uglify : {
      options : {
        mangle : true
      },
      my_target : {
        files : {
          'dest/js/piskel-packaged-min.js' : ['dest/js/piskel-packaged.js']
        }
      }
    },
    copy: {
      main: {
        files: [
          {src: ['src/piskel-boot.js'], dest: 'dest/piskel-boot.js'},
          {src: ['src/js/lib/iframeLoader.js'], dest: 'dest/js/lib/iframeLoader.js'},
          {expand: true, src: ['img/**'], cwd: 'src/', dest: 'dest/', filter: 'isFile'},
          {expand: true, src: ['**/*.html'], cwd: 'src/', dest: 'dest/', filter: 'isFile'}
        ]
      }
    },
    closureCompiler:  {
      options: {
        // [REQUIRED] Path to closure compiler
        compilerFile: 'build/closure/closure_compiler_20130823.jar',

        // [OPTIONAL] set to true if you want to check if files were modified
        // before starting compilation (can save some time in large sourcebases)
        //checkModified: true,

        // [OPTIONAL] Set Closure Compiler Directives here
        compilerOpts: {
          /**
           * Keys will be used as directives for the compiler
           * values can be strings or arrays.
           * If no value is required use null
           */
          //compilation_level: 'ADVANCED_OPTIMIZATIONS',
          compilation_level: 'SIMPLE_OPTIMIZATIONS',
          externs: ['build/closure/piskel-closure-externs.js'],
          // Inject some constants in JS code, could we use that for appengine wiring ?
          //define: ["'goog.DEBUG=false'"],
          warning_level: 'verbose',
          jscomp_off: ['checkTypes', 'fileoverviewTags'],
          summary_detail_level: 1,
          language_in: 'ECMASCRIPT3'
          //output_wrapper: '"(function(){%output%}).call(this);"'
        },
        execOpts: { // [OPTIONAL] Set exec method options
          maxBuffer: 999999 * 1024
        }

      },
      compile: {

        /**
         *[OPTIONAL] Here you can add new or override previous option of the Closure Compiler Directives.
         * IMPORTANT! The feature is enabled as a temporary solution to [#738](https://github.com/gruntjs/grunt/issues/738).
         * As soon as issue will be fixed this feature will be removed.
         */
        TEMPcompilerOpts: {
        },
        src: [
          'src/js/**/*.js',
          'src/piskel-boot.js',
          'src/piskel-script-list.js',
          '!src/js/lib/**/*.js'
        ],

        // This generated JS binary is currently not used and even excluded from source control using .gitignore.
        dest: 'build/closure/closure_compiled_binary.js'
      },
    },
    nodewebkit: {
		options: {
			build_dir: './build', // Where the build version of my node-webkit app is saved
			mac: true, 
			win: true, 
			linux32: true, 
			linux64: true
		},
		src: ['./**/*']
	},
	copy: {
	  desktop: {
		files: [
		  {expand: true, cwd: "build/", src: ['*'], dest: 'desktop/build/', filter: 'isFile'},
		  {expand: true, cwd: "src/", src: ['**'], dest: 'desktop/'},
		]
	  }
	}
  });

  grunt.config.set('leadingIndent.indentation', 'spaces');
  grunt.config.set('leadingIndent.jsFiles', {
    src: [
      'src/js/**/*.js',
      '!src/js/lib/**/*.js'
    ]
  });
  grunt.config.set('leadingIndent.cssFiles', {
    src: ['src/css/**/*.css']
  });

  grunt.loadNpmTasks('grunt-closure-tools');
  grunt.loadNpmTasks('grunt-contrib-clean');
  grunt.loadNpmTasks('grunt-contrib-concat');
  grunt.loadNpmTasks('grunt-contrib-connect');
  grunt.loadNpmTasks('grunt-contrib-copy');
  grunt.loadNpmTasks('grunt-contrib-jshint');
  grunt.loadNpmTasks('grunt-contrib-uglify');
  grunt.loadNpmTasks('grunt-contrib-watch');
  grunt.loadNpmTasks('grunt-express');
  grunt.loadNpmTasks('grunt-ghost');
  grunt.loadNpmTasks('grunt-open');
  grunt.loadNpmTasks('grunt-leading-indent');
  grunt.loadNpmTasks('grunt-node-webkit-builder');
  grunt.loadNpmTasks('grunt-contrib-copy');

  // Validate
  grunt.registerTask('lint', ['leadingIndent:jsFiles', 'leadingIndent:cssFiles', 'jshint']);

  // Validate & Test
  grunt.registerTask('test', ['lint', 'compile', 'connect:test', 'ghost:default']);

  // Validate & Test (faster version) will NOT work on travis !!
  grunt.registerTask('precommit', ['lint', 'compile', 'connect:test', 'ghost:local']);

  // Compile JS code (eg verify JSDoc annotation and types, no actual minified code generated).
  grunt.registerTask('compile', ['closureCompiler:compile', 'clean:after']);

  grunt.registerTask('merge',  ['concat:js', 'concat:css', 'uglify', 'copy']);

  // Validate & Build
  grunt.registerTask('default', ['clean:before', 'lint', 'compile', 'merge']);

  // Start webserver
<<<<<<< HEAD
  grunt.registerTask('serve', ['connect:serve']);
  
  // Build stand alone app with nodewebkit
  grunt.registerTask('desktop', ['compile', 'merge', 'copy:desktop', 'nodewebkit']);
  
=======
  grunt.registerTask('server', ['merge', 'express:regular', 'open:regular', 'express-keepalive']);

  // Start webserver and watch for changes
  grunt.registerTask('server:watch', ['server', 'watch']);

  // Start webserver on src folder, in debug mode
  grunt.registerTask('server:debug', ['express:debug', 'open:debug', 'express-keepalive']);
>>>>>>> c5651119
};<|MERGE_RESOLUTION|>--- conflicted
+++ resolved
@@ -187,26 +187,18 @@
 
         // This generated JS binary is currently not used and even excluded from source control using .gitignore.
         dest: 'build/closure/closure_compiled_binary.js'
-      },
+      }
     },
     nodewebkit: {
-		options: {
-			build_dir: './build', // Where the build version of my node-webkit app is saved
-			mac: true, 
-			win: true, 
-			linux32: true, 
-			linux64: true
-		},
-		src: ['./**/*']
-	},
-	copy: {
-	  desktop: {
-		files: [
-		  {expand: true, cwd: "build/", src: ['*'], dest: 'desktop/build/', filter: 'isFile'},
-		  {expand: true, cwd: "src/", src: ['**'], dest: 'desktop/'},
-		]
-	  }
-	}
+      options: {
+        build_dir: './dest', // Where the build version of my node-webkit app is saved
+        mac: true,
+        win: true,
+        linux32: true,
+        linux64: true
+      },
+      src: ['./**/*']
+    }
   });
 
   grunt.config.set('leadingIndent.indentation', 'spaces');
@@ -252,14 +244,9 @@
   // Validate & Build
   grunt.registerTask('default', ['clean:before', 'lint', 'compile', 'merge']);
 
-  // Start webserver
-<<<<<<< HEAD
-  grunt.registerTask('serve', ['connect:serve']);
-  
   // Build stand alone app with nodewebkit
-  grunt.registerTask('desktop', ['compile', 'merge', 'copy:desktop', 'nodewebkit']);
-  
-=======
+  grunt.registerTask('desktop', ['default', 'nodewebkit']);
+
   grunt.registerTask('server', ['merge', 'express:regular', 'open:regular', 'express-keepalive']);
 
   // Start webserver and watch for changes
@@ -267,5 +254,4 @@
 
   // Start webserver on src folder, in debug mode
   grunt.registerTask('server:debug', ['express:debug', 'open:debug', 'express-keepalive']);
->>>>>>> c5651119
 };