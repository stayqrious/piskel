--- conflicted
+++ resolved
@@ -10,18 +10,6 @@
  *       If you run this task locally, it may require some env set up first.
  */
 
-<<<<<<< HEAD
-module.exports = function (grunt) {
-  grunt.initConfig({
-    jshint : {
-      /*options: {
-        "evil": true,
-        "asi": true,
-        "smarttabs": true,
-        "eqnull": true
-      },*/
-      files : [
-=======
 module.exports = function(grunt) {
   grunt.initConfig({
     jshint: {
@@ -37,17 +25,15 @@
         latedef : true,
         browser : true,
         jquery : true,
-        globals : {'pskl':true, 'Events':true, 'Constants':true, 'console' : true, 'module':true}
+        globals : {'pskl':true, 'Events':true, 'Constants':true, 'console' : true, 'module':true, 'require':true}
       },
       files: [
->>>>>>> 50957131
         'Gruntfile.js',
         'package.json',
         'js/**/*.js',
         '!js/lib/**/*.js' // Exclude lib folder (note the leading !)
       ]
     },
-<<<<<<< HEAD
     connect : {
       www : {
         options : {
@@ -91,40 +77,6 @@
     }
   });
 
-  grunt.loadNpmTasks('grunt-contrib-connect');
-  grunt.loadNpmTasks('grunt-contrib-jshint');
-  grunt.loadNpmTasks('grunt-contrib-concat');
-  grunt.loadNpmTasks('grunt-contrib-uglify');
-  grunt.loadNpmTasks('grunt-ghost');
-
-  grunt.registerTask('default', ['jshint', 'concat', 'uglify']);
-  grunt.registerTask('lint', ['jshint']);
-  grunt.registerTask('test', ['jshint', 'connect', 'ghost']);
-=======
-    connect: {
-      www: {
-        options: {
-          base: '.',
-          port: 4545
-        }
-      }
-    },
-    ghost: {
-      dist: {
-        filesSrc: ['tests/integration/casperjs/*_test.js'],
-        options: {
-          args: {
-            baseUrl: 'http://localhost:' + '<%= connect.www.options.port %>/'
-          },
-          direct: false,
-          logLevel: 'error',
-          printCommand: false,
-          printFilePaths: true
-        }
-      }
-    }
-  });
-
   grunt.config.set('leadingIndent.indentation', 'spaces');
   grunt.config.set('leadingIndent.jsFiles', {
     src: ['js/**/*.js','!js/lib/**/*.js']
@@ -133,14 +85,15 @@
     src: ['css/**/*.css']
   });
 
-
-  grunt.loadNpmTasks('grunt-leading-indent');
   grunt.loadNpmTasks('grunt-contrib-connect');
   grunt.loadNpmTasks('grunt-contrib-jshint');
+  grunt.loadNpmTasks('grunt-contrib-concat');
+  grunt.loadNpmTasks('grunt-contrib-uglify');
   grunt.loadNpmTasks('grunt-ghost');
+  grunt.loadNpmTasks('grunt-leading-indent');
 
-  grunt.registerTask('check-indent', ['leadingIndent:jsFiles', 'leadingIndent:cssFiles']);
-  grunt.registerTask('lint', ['jshint']);
+  grunt.registerTask('lint', ['leadingIndent:jsFiles', 'leadingIndent:cssFiles', 'jshint']);
   grunt.registerTask('test', ['leadingIndent:jsFiles', 'leadingIndent:cssFiles', 'jshint', 'connect', 'ghost']);
->>>>>>> 50957131
+
+  grunt.registerTask('default', ['jshint', 'concat', 'uglify']);
 };