--- conflicted
+++ resolved
@@ -7,12 +7,8 @@
   border-radius: 4px;
   background-color: #2B2B2B;
   border: solid 4px #888;
-<<<<<<< HEAD
-  padding: 5px;
+  padding: 5px 5px 0 5px;
   box-shadow : 0 0 5px 0 black;
-=======
-  padding: 5px 5px 0 5px;
->>>>>>> f2aceede
 }
 
 .sp-container[data-y-position=bottom] {
