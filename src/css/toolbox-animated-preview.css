--- conflicted
+++ resolved
@@ -115,19 +115,13 @@
   font-family: Tahoma;
 }
 
-<<<<<<< HEAD
 .preview-contextual-action-disabled {
   display: none;
 }
 
 .preview-contextual-action:hover {
-  color: gold;
-  border-color: gold;
-=======
-.original-size-button-enabled {
   color: var(--highlight-color);
   border-color: var(--highlight-color);
->>>>>>> d5199d38
 }
 
 /**
