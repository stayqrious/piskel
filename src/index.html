--- conflicted
+++ resolved
@@ -22,14 +22,7 @@
     color:white;">
       <span style="top:45%">Loading Piskel ...</span>
   </div>
-<<<<<<< HEAD
-  <!--standalone-start-->
   <!--@@include('templates/debug-header.html', {})-->
-  <!--standalone-end-->
-=======
-  @@include('templates/debug-header.html', {})
->>>>>>> bcee2460
-
   <!-- the comment below indicates the beginning of markup reused by the editor integrated in piskelapp.com -->
   <!-- do not delete, do not move :) -->
   <!--body-main-start-->
@@ -85,13 +78,10 @@
   @@include('templates/dialogs/browse-backups.html', {})
   @@include('templates/dialogs/browse-local.html', {})
   @@include('templates/dialogs/cheatsheet.html', {})
-<<<<<<< HEAD
-=======
   @@include('templates/dialogs/create-palette.html', {})
   @@include('templates/dialogs/import.html', {})
   @@include('templates/dialogs/performance-info.html', {})
   @@include('templates/dialogs/unsupported-browser.html', {})
->>>>>>> bcee2460
 
   <!-- settings-panel partials -->
   @@include('templates/settings/preferences.html', {})
