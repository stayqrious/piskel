--- conflicted
+++ resolved
@@ -206,11 +206,8 @@
   ns.SelectionManager.prototype.copy = function() {
     if (this.currentSelection && this.piskelController.getCurrentFrame()) {
       this.currentSelection.fillSelectionFromFrame(this.piskelController.getCurrentFrame());
-<<<<<<< HEAD
       this.paste('V');
-=======
       window.localStorage.setItem('piskel.clipboard', JSON.stringify(this.currentSelection));
->>>>>>> c6c64af2
     }
   };
 
