--- conflicted
+++ resolved
@@ -17,16 +17,10 @@
     $.subscribe(Events.SELECTION_CREATED, $.proxy(this.onSelectionCreated_, this));
     $.subscribe(Events.SELECTION_DISMISSED, $.proxy(this.onSelectionDismissed_, this));
     $.subscribe(Events.SELECTION_MOVE_REQUEST, $.proxy(this.onSelectionMoved_, this));
-<<<<<<< HEAD
-    $.subscribe(Events.SELECTION_COPY, this.copy.bind(this));
-    $.subscribe(Events.SELECTION_CUT, this.cut.bind(this));
-    $.subscribe(Events.SELECTION_PASTE, this.paste.bind(this));
-    $.subscribe(Events.LOAD_NEW_PISKEL, $.proxy(this.onLoadNewPiskel_, this));
-=======
     $.subscribe(Events.CLIPBOARD_COPY, this.copy.bind(this));
     $.subscribe(Events.CLIPBOARD_CUT, this.copy.bind(this));
     $.subscribe(Events.CLIPBOARD_PASTE, this.paste.bind(this));
->>>>>>> bcee2460
+    $.subscribe(Events.LOAD_NEW_PISKEL, $.proxy(this.onLoadNewPiskel_, this));
 
     var shortcuts = pskl.service.keyboard.Shortcuts;
     pskl.app.shortcutService.registerShortcut(shortcuts.SELECTION.DELETE, this.onDeleteShortcut_.bind(this));
@@ -112,11 +106,12 @@
       }
       if (event.type === Events.CLIPBOARD_CUT) {
         this.erase();
-      }
-    }
-  };
-
-<<<<<<< HEAD
+      } else {
+        this.paste(Events.CLIPBOARD_PASTE);
+      }
+    }
+  };
+
   // Iterate through pixels to get the largest x and y values of a selection.
   ns.SelectionManager.prototype._getBottomRightCorner = function(pixels) {
     var maxXCoordinate = -Infinity;
@@ -127,8 +122,19 @@
       }
       if (maxYCoordinate < pixels[i].row) {
         maxYCoordinate = pixels[i].row;
-=======
+      }
+    }
+    return {
+      x: maxXCoordinate,
+      y: maxYCoordinate
+    };
+  };
+
   ns.SelectionManager.prototype.paste = function(event, domEvent) {
+    // Amount of pixels to offset the paste by.
+    // When the paste is trigged by the quickKey Ctrl+V, offset the pasted overlay by a scaled value.
+    var offset = event.type === Events.CLIPBOARD_PASTE ? Math.ceil(Math.max(frame.width, frame.height) / 50) : 0;
+    
     var items = domEvent ? domEvent.clipboardData.items : [];
 
     try {
@@ -146,29 +152,19 @@
           event.stopPropagation();
           return;
         }
->>>>>>> bcee2460
       }
     } catch (e) {
       // Some of the clipboard APIs are not available on Safari/IE
       // Allow Piskel to fallback on local currentSelection pasting.
     }
-    return {
-      x: maxXCoordinate,
-      y: maxYCoordinate
-    };
-  };
-
-  ns.SelectionManager.prototype.paste = function(quickKey) {
-    if (!this.currentSelection || !this.currentSelection.hasPastedContent) {
-      return;
-    }
 
     // temporarily keeping this code path for tests and fallbacks.
     if (this.currentSelection && this.currentSelection.hasPastedContent) {
       this.pastePixelsOnCurrentFrame_(this.currentSelection.pixels);
     }
-  };
-
+ };
+    
+ 
   ns.SelectionManager.prototype.pasteImage_ = function(clipboardItem) {
     var blob = clipboardItem.getAsFile();
     pskl.utils.FileUtils.readImageFile(blob, function (image) {
@@ -202,10 +198,6 @@
   ns.SelectionManager.prototype.pastePixelsOnCurrentFrame_ = function (pixels) {
     var frame = this.piskelController.getCurrentFrame();
 
-    // Amount of pixels to offset the paste by.
-    // When the paste is trigged by the quickKey Ctrl+V, offset the pasted overlay by a scaled value.
-    var offset = quickKey === 'V' ? Math.ceil(Math.max(frame.width, frame.height) / 50) : 0;
-
     this.pastePixels_(frame, pixels);
     $.publish(Events.PISKEL_SAVE_STATE, {
       type : pskl.service.HistoryService.REPLAY,
@@ -266,16 +258,6 @@
     });
   };
 
-<<<<<<< HEAD
-  ns.SelectionManager.prototype.copy = function() {
-    if (this.currentSelection && this.piskelController.getCurrentFrame()) {
-      this.currentSelection.fillSelectionFromFrame(this.piskelController.getCurrentFrame());
-      this.paste('V');
-    }
-  };
-
-=======
->>>>>>> bcee2460
   /**
    * @private
    */
