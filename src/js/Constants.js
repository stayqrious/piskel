// TODO(grosbouddha): put under pskl namespace.
var Constants = {
  DEFAULT : {
    HEIGHT : 32,
    WIDTH : 32,
    FPS : 12,
    LAYER_OPACITY : 0.2
  },

  MODEL_VERSION : 2,

  MAX_HEIGHT : 1024,
  MAX_WIDTH : 1024,

  MAX_PALETTE_COLORS : 256,
  // allow current colors service to get up to 256 colors.
  // GIF generation is different if the color count goes over 256.
  MAX_WORKER_COLORS : 256,

  PREVIEW_FILM_SIZE : 96,
  // Code.org - 60px right hand side gives workspace more room.
  ANIMATED_PREVIEW_WIDTH : 60,

  DEFAULT_PEN_COLOR : '#000000',
  TRANSPARENT_COLOR : 'rgba(0, 0, 0, 0)',
  SEAMLESS_MODE_OVERLAY_COLOR : 'rgba(255, 255, 255, 0)',

  CURRENT_COLORS_PALETTE_ID : '__current-colors',

  /*
   * Fake semi-transparent color used to highlight transparent
   * strokes and rectangles:
   */
  SELECTION_TRANSPARENT_COLOR: 'rgba(160, 215, 240, 0.6)',

  /*
   * When a tool is hovering the drawing canvas, we highlight the eventual
   * pixel target with this color:
   */
  TOOL_HIGHLIGHT_COLOR_LIGHT: 'rgba(255, 255, 255, 0.2)',
  TOOL_HIGHLIGHT_COLOR_DARK: 'rgba(0, 0, 0, 0.2)',

  ZOOMED_OUT_BACKGROUND_COLOR : '#A0A0A0',

  LEFT_BUTTON : 0,
  MIDDLE_BUTTON : 1,
  RIGHT_BUTTON : 2,
  MOUSEMOVE_THROTTLING : 10,

  ABSTRACT_FUNCTION : function () {throw 'abstract method should be implemented';},
  EMPTY_FUNCTION : function () {},

  // TESTS
  DRAWING_TEST_FOLDER : 'drawing',

  // Maximum size of a sprite that can be saved on piskelapp datastore.
  // This size will be compared to the length of the stringified serialization of the sprite.
  // This is an approximation at best but gives correct results in most cases.
  // The datastore limit is 1 MiB, which we roughly approximate to 1 million characters.
  APPENGINE_SAVE_LIMIT : 1 * 1024 * 1024,

  // Message displayed when an action will lead to erase the current animation.
  CONFIRM_OVERWRITE: 'This will replace your current animation, are you sure you want to continue?',

  // SERVICE URLS
  APPENGINE_SAVE_URL : 'save',
<<<<<<< HEAD
  IMAGE_SERVICE_UPLOAD_URL : 'http://piskel-imgstore-b.appspot.com/__/upload',
  IMAGE_SERVICE_GET_URL : 'http://piskel-imgstore-b.appspot.com/img/',

  // Code.org - hide or show all layer controls from the UI
  ENABLE_MULTIPLE_LAYERS: false
=======
  IMAGE_SERVICE_UPLOAD_URL : '{{protocol}}://piskel-imgstore-b.appspot.com/__/upload',
  IMAGE_SERVICE_GET_URL : '{{protocol}}://piskel-imgstore-b.appspot.com/img/'
>>>>>>> bcee2460
};<|MERGE_RESOLUTION|>--- conflicted
+++ resolved
@@ -64,14 +64,10 @@
 
   // SERVICE URLS
   APPENGINE_SAVE_URL : 'save',
-<<<<<<< HEAD
-  IMAGE_SERVICE_UPLOAD_URL : 'http://piskel-imgstore-b.appspot.com/__/upload',
-  IMAGE_SERVICE_GET_URL : 'http://piskel-imgstore-b.appspot.com/img/',
 
   // Code.org - hide or show all layer controls from the UI
   ENABLE_MULTIPLE_LAYERS: false
-=======
+
   IMAGE_SERVICE_UPLOAD_URL : '{{protocol}}://piskel-imgstore-b.appspot.com/__/upload',
   IMAGE_SERVICE_GET_URL : '{{protocol}}://piskel-imgstore-b.appspot.com/img/'
->>>>>>> bcee2460
 };