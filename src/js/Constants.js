--- conflicted
+++ resolved
@@ -18,14 +18,10 @@
   MAX_WORKER_COLORS : 256,
 
   PREVIEW_FILM_SIZE : 96,
-<<<<<<< HEAD
-  ANIMATED_PREVIEW_WIDTH : 200,
   // Keep in sync with padding-left: 10px in layout.css
   RIGHT_COLUMN_PADDING_LEFT : 10,
-=======
   // Code.org - 60px right hand side gives workspace more room.
   ANIMATED_PREVIEW_WIDTH : 60,
->>>>>>> d174270d
 
   DEFAULT_PEN_COLOR : '#000000',
   TRANSPARENT_COLOR : 'rgba(0, 0, 0, 0)',
