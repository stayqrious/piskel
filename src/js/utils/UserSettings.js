(function () {
  var ns = $.namespace("pskl");

  ns.UserSettings = {
    GRID_WIDTH : 'GRID_WIDTH',
    CANVAS_BACKGROUND : 'CANVAS_BACKGROUND',
    SELECTED_PALETTE : 'SELECTED_PALETTE',
    TILED_PREVIEW : 'TILED_PREVIEW',

    KEY_TO_DEFAULT_VALUE_MAP_ : {
      'GRID_WIDTH' : 0,
      'CANVAS_BACKGROUND' : 'lowcont-dark-canvas-background',
<<<<<<< HEAD
      'SELECTED_PALETTE' : Constants.NO_PALETTE_ID,
      'TILED_PREVIEW' : false
=======
      'SELECTED_PALETTE' : Constants.CURRENT_PALETTE_ID
>>>>>>> 2827bbe9
    },

    /**
     * @private
     */
    cache_ : {},

    /**
     * Static method to access a user defined settings value ot its default
     * value if not defined yet.
     */
    get : function (key) {
      this.checkKeyValidity_(key);
      if (!(key in this.cache_)) {
        this.cache_[key] =
          this.readFromLocalStorage_(key) || this.readFromDefaults_(key);
      }
      return this.cache_[key];
    },

    set : function (key, value) {
      this.checkKeyValidity_(key);
      this.cache_[key] = value;
      this.writeToLocalStorage_(key, value);

      $.publish(Events.USER_SETTINGS_CHANGED, [key, value]);
    },

    /**
     * @private
     */
    readFromLocalStorage_ : function(key) {
      var value = window.localStorage[key];
      if (typeof value != "undefined") {
        value = JSON.parse(value);
      }
      return value;
    },

    /**
     * @private
     */
    writeToLocalStorage_ : function(key, value) {
      // TODO(grosbouddha): Catch storage exception here.
      window.localStorage[key] = JSON.stringify(value);
    },

    /**
     * @private
     */
    readFromDefaults_ : function (key) {
      return this.KEY_TO_DEFAULT_VALUE_MAP_[key];
    },

    /**
     * @private
     */
    checkKeyValidity_ : function(key) {
      if(!(key in this.KEY_TO_DEFAULT_VALUE_MAP_)) {
        // TODO(grosbouddha): Define error catching strategy and throw exception from here.
        console.log("UserSettings key <"+ key +"> not find in supported keys.");
      }
    }
  };
})();<|MERGE_RESOLUTION|>--- conflicted
+++ resolved
@@ -10,12 +10,8 @@
     KEY_TO_DEFAULT_VALUE_MAP_ : {
       'GRID_WIDTH' : 0,
       'CANVAS_BACKGROUND' : 'lowcont-dark-canvas-background',
-<<<<<<< HEAD
-      'SELECTED_PALETTE' : Constants.NO_PALETTE_ID,
+      'SELECTED_PALETTE' : Constants.CURRENT_COLORS_PALETTE_ID,
       'TILED_PREVIEW' : false
-=======
-      'SELECTED_PALETTE' : Constants.CURRENT_PALETTE_ID
->>>>>>> 2827bbe9
     },
 
     /**
