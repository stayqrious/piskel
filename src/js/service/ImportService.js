--- conflicted
+++ resolved
@@ -28,18 +28,6 @@
   /**
    * Given an image object and some options, create a new Piskel and open it
    * for editing.
-<<<<<<< HEAD
-   * @param {!Image} image
-   * @param {!Object} options
-   * @param {!string} options.importType - 'single' if not spritesheet
-   * @param {!number} options.frameSizeX
-   * @param {!number} options.frameSizeY
-   * @param {number} [options.frameOffsetX] only used in spritesheet imports.
-   * @param {number} [options.frameOffsetY] only used in spritesheet imports.
-   * @param {!boolean} options.smoothing
-   * @param {number} [options.frameRate] in frames per second
-   * @param {function} [onComplete]
-=======
    * @param {Image} image
    * @param {Object} options
    *        - {String}  importType 'single' if not spritesheet
@@ -52,7 +40,6 @@
    * @param {Function} onComplete
    *        Callback called when the new piskel has been created, with the new piskel
    *        as single argument.
->>>>>>> bcee2460
    */
   ns.ImportService.prototype.newPiskelFromImage = function (image, options, onComplete) {
     var setPiskelFromFrameImages = function (frameImages) {
@@ -115,19 +102,11 @@
         var piskel;
         if (importType === 'single' || images.length > 1) {
           // Single image import or animated gif
-<<<<<<< HEAD
           setPiskelFromFrameImages(images);
         } else {
           // Spritesheet
-          var frameImages = this.createImagesFromSheet_(images[0]);
+          var frameImages = this.createImagesFromSheet_(images[0], frameSizeX, frameSizeY, frameOffsetX, frameOffsetY);
           setPiskelFromFrameImages(frameImages);
-=======
-          piskel = this.createPiskelFromImages_(images, name, frameSizeX, frameSizeY, smoothing);
-        } else {
-          // Spritesheet
-          var frameImages = this.createImagesFromSheet_(images[0], frameSizeX, frameSizeY, frameOffsetX, frameOffsetY);
-          piskel = this.createPiskelFromImages_(frameImages, name, frameSizeX, frameSizeY, smoothing);
->>>>>>> bcee2460
         }
         onComplete(piskel);
       }.bind(this),
@@ -135,21 +114,13 @@
         var piskel;
         if (importType === 'single') {
           // Single image
-<<<<<<< HEAD
           setPiskelFromFrameImages([image]);
         } else {
           // Spritesheet
           var frameImages = this.createImagesFromSheet_(image, frameSizeX, frameSizeY, frameOffsetX, frameOffsetY);
           setPiskelFromFrameImages(frameImages);
-=======
-          piskel = this.createPiskelFromImages_([image], name, frameSizeX, frameSizeY, smoothing);
-        } else {
-          // Spritesheet
-          var frameImages = this.createImagesFromSheet_(image, frameSizeX, frameSizeY, frameOffsetX, frameOffsetY);
-          piskel = this.createPiskelFromImages_(frameImages, name, frameSizeX, frameSizeY, smoothing);
->>>>>>> bcee2460
         }
-        onComplete(piskel);
+        onComplete();
       }.bind(this)
     });
   };
@@ -188,11 +159,7 @@
     name = name || 'Imported piskel';
     var frames = this.createFramesFromImages_(images, frameSizeX, frameSizeY, smoothing);
     var layer = pskl.model.Layer.fromFrames('Layer 1', frames);
-<<<<<<< HEAD
-    var descriptor = new pskl.model.piskel.Descriptor('Imported piskel', '');
-=======
     var descriptor = new pskl.model.piskel.Descriptor(name, '');
->>>>>>> bcee2460
     return pskl.model.Piskel.fromLayers([layer], Constants.DEFAULT.FPS, descriptor);
   };
 
