(function () {
  var ns = $.namespace('pskl.service');

  ns.BeforeUnloadService = function (piskelController) {
    this.piskelController = piskelController;
  };

  ns.BeforeUnloadService.prototype.init = function () {
    if (pskl.utils.Environment.detectNodeWebkit()) {
      // Add a dedicated listener to window 'close' event in nwjs environment.
      var win = require('nw.gui').Window.get();
      win.on('close', this.onNwWindowClose.bind(this, win));
    }

    window.addEventListener('beforeunload', this.onBeforeUnload.bind(this));
  };

  /**
   * In nw.js environment "onbeforeunload" is not triggered when closing the window.
   * Polyfill the behavior here.
   */
  ns.BeforeUnloadService.prototype.onNwWindowClose = function (win) {
    var msg = this.onBeforeUnload();
    if (msg) {
      if (!window.confirm(msg)) {
        return false;
      }
    }
    win.close(true);
  };

  ns.BeforeUnloadService.prototype.onBeforeUnload = function (evt) {
    // Attempt one last backup. Some of it may fail due to the asynchronous
    // nature of IndexedDB.
    pskl.app.backupService.backup();
<<<<<<< HEAD
    // Code.org - disable alert because Gamelab saves the animations automatically.
    /*if (pskl.app.savedStatusService.isDirty()) {
      var confirmationMessage = 'Your Piskel seems to have unsaved changes';
=======
    if (pskl.app.savedStatusService.isDirty()) {
      var confirmationMessage = 'Your current sprite has unsaved changes. Are you sure you want to quit?';
>>>>>>> bcee2460

      evt = evt || window.event;
      if (evt) {
        evt.returnValue = confirmationMessage;
      }
      return confirmationMessage;
    }*/
  };

})();<|MERGE_RESOLUTION|>--- conflicted
+++ resolved
@@ -33,14 +33,9 @@
     // Attempt one last backup. Some of it may fail due to the asynchronous
     // nature of IndexedDB.
     pskl.app.backupService.backup();
-<<<<<<< HEAD
     // Code.org - disable alert because Gamelab saves the animations automatically.
     /*if (pskl.app.savedStatusService.isDirty()) {
-      var confirmationMessage = 'Your Piskel seems to have unsaved changes';
-=======
-    if (pskl.app.savedStatusService.isDirty()) {
       var confirmationMessage = 'Your current sprite has unsaved changes. Are you sure you want to quit?';
->>>>>>> bcee2460
 
       evt = evt || window.event;
       if (evt) {
