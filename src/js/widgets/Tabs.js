--- conflicted
+++ resolved
@@ -5,13 +5,7 @@
     this.tabs = tabs;
     this.parentController = parentController;
     this.settingsName = settingsName;
-<<<<<<< HEAD
-
     this.i18n = i18n;
-
-=======
-    this.i18n = i18n;
->>>>>>> ccced0f8
     this.currentTab = null;
     this.currentController = null;
   };
