(function () {
  var ns = $.namespace('pskl.controller.settings');

  ns.ImportController = function (piskelController) {
    this.piskelController = piskelController;
  };

  pskl.utils.inherit(ns.ImportController, pskl.controller.settings.AbstractSettingController);

  ns.ImportController.prototype.init = function () {
    this.hiddenFileInput = document.querySelector('[name="file-upload-input"]');
    this.addEventListener(this.hiddenFileInput, 'change', this.onFileUploadChange_);

    this.hiddenOpenPiskelInput = document.querySelector('[name="open-piskel-input"]');
    this.addEventListener(this.hiddenOpenPiskelInput, 'change', this.onOpenPiskelChange_);

<<<<<<< HEAD
    this.addEventListener('.browse-local-button', 'click', this.onBrowseLocalClick_);
    this.addEventListener('.file-input-button', 'click', this.onFileInputClick_);
    this.addEventListener('.open-piskel-button', 'click', this.onOpenPiskelClick_);

    this.initRestoreSession_();
  };
=======
    this.hiddenOpenPiskelInput = $('[name=open-piskel-input]');
    this.openPiskelInputButton = $('.open-piskel-button');

    // different handlers, depending on the Environment
    if (pskl.utils.Environment.detectNodeWebkit()) {
      this.openPiskelInputButton.click(this.openPiskelDesktop_.bind(this));
    } else {
      this.hiddenOpenPiskelInput.change(this.onOpenPiskelChange_.bind(this));
      this.openPiskelInputButton.click(this.onOpenPiskelClick_.bind(this));
    }
>>>>>>> c600d62b

  ns.ImportController.prototype.initRestoreSession_ = function () {
    var previousSessionContainer = document.querySelector('.previous-session');
    var previousInfo = pskl.app.backupService.getPreviousPiskelInfo();
    if (previousInfo) {
      var previousSessionTemplate_ = pskl.utils.Template.get('previous-session-info-template');
      var date = pskl.utils.DateUtils.format(previousInfo.date, '{{H}}:{{m}} - {{Y}}/{{M}}/{{D}}');
      previousSessionContainer.innerHTML = pskl.utils.Template.replace(previousSessionTemplate_, {
        name : previousInfo.name,
        date : date
      });
      this.addEventListener('.restore-session-button', 'click', this.onRestorePreviousSessionClick_);
    } else {
      previousSessionContainer.innerHTML = 'No piskel backup was found on this browser.';
    }
  };

  ns.ImportController.prototype.closeDrawer_ = function () {
    $.publish(Events.CLOSE_SETTINGS_DRAWER);
  };
  ns.ImportController.prototype.onFileUploadChange_ = function (evt) {
    this.importPictureFromFile_();
  };

  ns.ImportController.prototype.onFileInputClick_ = function (evt) {
    this.hiddenFileInput.click();
  };

  ns.ImportController.prototype.onOpenPiskelChange_ = function (evt) {
    var files = this.hiddenOpenPiskelInput.files;
    if (files.length == 1) {
      this.openPiskelFile_(files[0]);
    }
  };

  ns.ImportController.prototype.openPiskelDesktop_ = function (evt) {
    this.closeDrawer_();
    pskl.app.desktopStorageService.openPiskel();
  };

  ns.ImportController.prototype.onOpenPiskelClick_ = function (evt) {
    this.hiddenOpenPiskelInput.click();
  };

  ns.ImportController.prototype.onBrowseLocalClick_ = function (evt) {
    $.publish(Events.DIALOG_DISPLAY, 'browse-local');
    this.closeDrawer_();
  };

  ns.ImportController.prototype.openPiskelFile_ = function (file) {
    if (this.isPiskel_(file)){
      pskl.utils.PiskelFileUtils.loadFromFile(file, function (piskel, descriptor, fps) {
        piskel.setDescriptor(descriptor);
        pskl.app.piskelController.setPiskel(piskel);
        pskl.app.previewController.setFPS(fps);
      });
      this.closeDrawer_();
    }
  };

  ns.ImportController.prototype.importPictureFromFile_ = function () {
    var files = this.hiddenFileInput.files;
    if (files.length == 1) {
      var file = files[0];
      if (this.isImage_(file)) {
        $.publish(Events.DIALOG_DISPLAY, {
          dialogId : 'import-image',
          initArgs : file
        });
        this.closeDrawer_();
      } else {
        this.closeDrawer_();
        throw 'File is not an image : ' + file.type;
      }
    }
  };

  ns.ImportController.prototype.isImage_ = function (file) {
    return file.type.indexOf('image') === 0;
  };

  ns.ImportController.prototype.isPiskel_ = function (file) {
    return (/\.piskel$/).test(file.name);
  };

  ns.ImportController.prototype.onRestorePreviousSessionClick_ = function () {
    if (window.confirm('This will erase your current workspace. Continue ?')) {
      pskl.app.backupService.load();
      $.publish(Events.CLOSE_SETTINGS_DRAWER);
    }
  };

})();<|MERGE_RESOLUTION|>--- conflicted
+++ resolved
@@ -12,27 +12,20 @@
     this.addEventListener(this.hiddenFileInput, 'change', this.onFileUploadChange_);
 
     this.hiddenOpenPiskelInput = document.querySelector('[name="open-piskel-input"]');
-    this.addEventListener(this.hiddenOpenPiskelInput, 'change', this.onOpenPiskelChange_);
 
-<<<<<<< HEAD
     this.addEventListener('.browse-local-button', 'click', this.onBrowseLocalClick_);
     this.addEventListener('.file-input-button', 'click', this.onFileInputClick_);
-    this.addEventListener('.open-piskel-button', 'click', this.onOpenPiskelClick_);
+    
+    // different handlers, depending on the Environment
+    if (pskl.utils.Environment.detectNodeWebkit()) {
+      this.addEventListener('.open-piskel-button', 'click', this.openPiskelDesktop_);
+    } else {
+      this.addEventListener(this.hiddenOpenPiskelInput, 'change', this.onOpenPiskelChange_);
+      this.addEventListener('.open-piskel-button', 'click', this.onOpenPiskelClick_);
+    }
 
     this.initRestoreSession_();
   };
-=======
-    this.hiddenOpenPiskelInput = $('[name=open-piskel-input]');
-    this.openPiskelInputButton = $('.open-piskel-button');
-
-    // different handlers, depending on the Environment
-    if (pskl.utils.Environment.detectNodeWebkit()) {
-      this.openPiskelInputButton.click(this.openPiskelDesktop_.bind(this));
-    } else {
-      this.hiddenOpenPiskelInput.change(this.onOpenPiskelChange_.bind(this));
-      this.openPiskelInputButton.click(this.onOpenPiskelClick_.bind(this));
-    }
->>>>>>> c600d62b
 
   ns.ImportController.prototype.initRestoreSession_ = function () {
     var previousSessionContainer = document.querySelector('.previous-session');
