(function () {
  var ns = $.namespace('pskl.controller.settings');

  ns.SaveController = function (piskelController) {
    this.piskelController = piskelController;
  };

  /**
   * @public
   */
  ns.SaveController.prototype.init = function () {
    this.saveForm = $('form[name=save-form]');
    this.nameInput =  $('#save-name');
    this.descriptionInput = $('#save-description');
    this.isPublicCheckbox = $('input[name=save-public-checkbox]');
    this.saveOnlineButton = $('#save-online-button');
    this.saveLocalButton = $('#save-local-button');

    // Only available in app-engine mode ...
    this.piskelName = $('.piskel-name').get(0);

    this.saveOnlineStatus = $('#save-online-status');

    this.saveLocalStatus = $('#save-local-status');
    this.timestamp = new Date();

    var descriptor = this.piskelController.getPiskel().getDescriptor();
    this.nameInput.val(descriptor.name);
    this.descriptionInput.val(descriptor.description);

    this.isPublicCheckbox.prop('checked', descriptor.isPublic);

    this.saveLocalButton.click(this.onSaveLocalClick_.bind(this));
    this.nameInput.keyup(this.updateLocalStatusFilename_.bind(this));

    if (pskl.app.isLoggedIn()) {
      this.saveForm.submit(this.onSaveFormSubmit_.bind(this));
    } else {
      this.saveOnlineButton.hide();
      $('.save-public-section').hide();
      this.saveOnlineStatus.html(pskl.utils.Template.get('save-please-login-partial'));
      this.saveLocalButton.get(0).classList.add('button-primary');
      this.saveForm.submit(this.onSaveLocalClick_.bind(this));
    }

    this.updateLocalStatusFilename_();
  };

  ns.SaveController.prototype.updateLocalStatusFilename_ = function () {
    this.saveLocalStatus.html(pskl.utils.Template.getAndReplace('save-local-status-template', {
      name : this.getLocalFilename_()
    }));
  };

  ns.SaveController.prototype.getLocalFilename_ = function () {
    var piskelName = this.getName();
    var timestamp = pskl.utils.DateUtils.format(this.timestamp, "{{Y}}{{M}}{{D}}-{{H}}{{m}}{{s}}");
    return piskelName + "-" + timestamp + ".piskel";
  };

  ns.SaveController.prototype.onSaveFormSubmit_ = function (evt) {
    evt.preventDefault();
    evt.stopPropagation();

<<<<<<< HEAD
    this.beforeSaving_();
    pskl.app.storageService.store({
      success : this.onSaveSuccess_.bind(this),
      error : this.onSaveError_.bind(this),
      after : this.afterSaving_.bind(this)
    });
=======
    var name = this.getName();

    if (!name) {
      name = window.prompt('Please specify a name', 'New piskel');
    }

    if (name) {
      var description = this.getDescription();
      var isPublic = !!this.isPublicCheckbox.prop('checked');

      var descriptor = new pskl.model.piskel.Descriptor(name, description, isPublic);
      this.piskelController.getPiskel().setDescriptor(descriptor);

      this.beforeSaving_();
      pskl.app.storageService.store({
        success : this.onSaveSuccess_.bind(this),
        error : this.onSaveError_.bind(this),
        after : this.afterSaving_.bind(this)
      });
    }
>>>>>>> 939042a6
  };

  ns.SaveController.prototype.onSaveLocalClick_ = function (evt) {
    this.beforeSaving_();

    pskl.utils.BlobUtils.stringToBlob(pskl.app.piskelController.serialize(), function(blob) {
      pskl.utils.FileUtils.downloadAsFile(blob, this.getLocalFilename_());
      this.onSaveSuccess_();
      this.afterSaving_();
    }.bind(this), "application/piskel+json");
  };

  ns.SaveController.prototype.getName = function () {
    return this.nameInput.val();
  };

  ns.SaveController.prototype.getDescription = function () {
    return this.descriptionInput.val();
  };

  ns.SaveController.prototype.beforeSaving_ = function () {
    this.updatePiskelDescriptor_();

    this.saveOnlineButton.attr('disabled', true);
    this.saveOnlineStatus.html('Saving ...');

    if (this.piskelName) {
      this.piskelName.classList.add('piskel-name-saving');
    }
  };

  ns.SaveController.prototype.updatePiskelDescriptor_ = function () {
    var name = this.getName();
    var description = this.getDescription();
    var isPublic = !!this.isPublicCheckbox.prop('checked');

    var descriptor = new pskl.model.piskel.Descriptor(name, description, isPublic);
    this.piskelController.getPiskel().setDescriptor(descriptor);
  };

  ns.SaveController.prototype.onSaveSuccess_ = function () {
    $.publish(Events.CLOSE_SETTINGS_DRAWER);
    $.publish(Events.SHOW_NOTIFICATION, [{"content": "Successfully saved !"}]);
    $.publish(Events.PISKEL_SAVED);
  };

  ns.SaveController.prototype.onSaveError_ = function (status) {
    $.publish(Events.SHOW_NOTIFICATION, [{"content": "Saving failed ("+status+")"}]);
  };

  ns.SaveController.prototype.afterSaving_ = function () {
    this.saveOnlineButton.attr('disabled', false);
    this.submitButton.html('');

    if (this.piskelName) {
      this.piskelName.classList.remove('piskel-name-saving');
    }

    window.setTimeout($.publish.bind($, Events.HIDE_NOTIFICATION), 2000);
  };
})();<|MERGE_RESOLUTION|>--- conflicted
+++ resolved
@@ -62,14 +62,6 @@
     evt.preventDefault();
     evt.stopPropagation();
 
-<<<<<<< HEAD
-    this.beforeSaving_();
-    pskl.app.storageService.store({
-      success : this.onSaveSuccess_.bind(this),
-      error : this.onSaveError_.bind(this),
-      after : this.afterSaving_.bind(this)
-    });
-=======
     var name = this.getName();
 
     if (!name) {
@@ -90,7 +82,6 @@
         after : this.afterSaving_.bind(this)
       });
     }
->>>>>>> 939042a6
   };
 
   ns.SaveController.prototype.onSaveLocalClick_ = function (evt) {
