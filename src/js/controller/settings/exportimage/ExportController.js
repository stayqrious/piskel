(function () {
  var ns = $.namespace('pskl.controller.settings.exportimage');

  var tabs = {
    'png' : {
      template : 'templates/settings/export/png.html',
      controller : ns.PngExportController
    },
    'gif' : {
      template : 'templates/settings/export/gif.html',
      controller : ns.GifExportController
    },
    'zip' : {
      template : 'templates/settings/export/zip.html',
      controller : ns.ZipExportController
    },
    'misc' : {
      template : 'templates/settings/export/misc.html',
      controller : ns.MiscExportController
    }
  };

  ns.ExportController = function (piskelController, i18n) {
<<<<<<< HEAD
=======
    this.createExportDom_(i18n);

>>>>>>> b713dc95
    this.piskelController = piskelController;
    this.tabsWidget = new pskl.widgets.Tabs(tabs, this, pskl.UserSettings.EXPORT_TAB, i18n);
    this.onSizeInputChange_ = this.onSizeInputChange_.bind(this);
  };

  pskl.utils.inherit(ns.ExportController, pskl.controller.settings.AbstractSettingController);

  ns.ExportController.prototype.init = function() {
    // Initialize zoom controls
    this.scaleInput = document.querySelector('.export-scale .scale-input');
    this.addEventListener(this.scaleInput, 'change', this.onScaleChange_);
    this.addEventListener(this.scaleInput, 'input', this.onScaleChange_);

    this.widthInput = document.querySelector('.export-resize .resize-width');
    this.heightInput = document.querySelector('.export-resize .resize-height');
    var scale = pskl.UserSettings.get(pskl.UserSettings.EXPORT_SCALE);
    this.sizeInputWidget = new pskl.widgets.SizeInput({
      widthInput : this.widthInput,
      heightInput : this.heightInput,
      initWidth : this.piskelController.getWidth() * scale,
      initHeight : this.piskelController.getHeight() * scale,
      onChange : this.onSizeInputChange_
    });

    this.onSizeInputChange_();

    // Initialize tabs and panel
    var container = document.querySelector('.settings-section-export');
    this.tabsWidget.init(container);
  };

  ns.ExportController.prototype.destroy = function() {
    this.sizeInputWidget.destroy();
    this.tabsWidget.destroy();
    this.superclass.destroy.call(this);
  };

  ns.ExportController.prototype.onScaleChange_ = function() {
    var value = parseFloat(this.scaleInput.value);
    if (!isNaN(value)) {
      if (Math.round(this.getExportZoom()) != value) {
        this.sizeInputWidget.setWidth(this.piskelController.getWidth() * value);
      }
      pskl.UserSettings.set(pskl.UserSettings.EXPORT_SCALE, value);
    }
  };

  ns.ExportController.prototype.updateScaleText_ = function(scale) {
    scale = scale.toFixed(1);
    var scaleText = document.querySelector('.export-scale .scale-text');
    scaleText.innerHTML = scale + 'x';
  };

  ns.ExportController.prototype.onSizeInputChange_ = function() {
    var zoom = this.getExportZoom();
    if (isNaN(zoom)) {
      return;
    }

    this.updateScaleText_(zoom);
    $.publish(Events.EXPORT_SCALE_CHANGED);

    this.scaleInput.value = Math.round(zoom);
    if (zoom >= 1 && zoom <= 32) {
      this.onScaleChange_();
    }
  };

  ns.ExportController.prototype.getExportZoom = function() {
    return parseInt(this.widthInput.value, 10) / this.piskelController.getWidth();
  };

  ns.ExportController.prototype.createExportTitle = function(i18n) {
    var templateValues = {
      text: i18n.exportSettingSectionTitle(),
    };
    var templateId = 'export-settings-template';
    return pskl.utils.Template.fillInTemplate(templateId, templateValues);
  };

  ns.ExportController.prototype.createExportChangeScale = function(i18n) {
    var templateValues = {
      tooltipTitle: i18n.exportSettingSectionScaleTheAnimation(),
      labelText: i18n.exportSettingSectionScale()
    };
    var templateId = 'export-scale-template';
    return pskl.utils.Template.fillInTemplate(templateId, templateValues);
  };

  ns.ExportController.prototype.createExportChangeResolution = function (i18n) {
    var templateValues = {
      label: i18n.exportSettingSectionResolution(),
    };
    var templateId = 'export-change-resolution-template';
    return pskl.utils.Template.fillInTemplate(templateId, templateValues);
  };

  ns.ExportController.prototype.createExportTabs = function(i18n) {
    var templateValues = {
      tabText: i18n.exportSettingSectionOthersTab(),
    };
    var templateId = 'export-tabs-template';
    return pskl.utils.Template.fillInTemplate(templateId, templateValues);
  };

  /**
  * @private
  */
  ns.ExportController.prototype.createExportDom_ = function(i18n) {
    var html = '';

    var exportTitleHtml = this.createExportTitle(i18n);
    html += exportTitleHtml;

    var exportChangeScaleHtml = this.createExportChangeScale(i18n);
    html += exportChangeScaleHtml;

    var exportChangeResolutionHtml = this.createExportChangeResolution(i18n);
    html += exportChangeResolutionHtml;

    var exportTabsHtml = this.createExportTabs(i18n);
    html += exportTabsHtml;

    html += '<div class="export-panel tab-content"></div>';
    $('#settings-section-export').html(html);
  };
})();<|MERGE_RESOLUTION|>--- conflicted
+++ resolved
@@ -21,11 +21,7 @@
   };
 
   ns.ExportController = function (piskelController, i18n) {
-<<<<<<< HEAD
-=======
     this.createExportDom_(i18n);
-
->>>>>>> b713dc95
     this.piskelController = piskelController;
     this.tabsWidget = new pskl.widgets.Tabs(tabs, this, pskl.UserSettings.EXPORT_TAB, i18n);
     this.onSizeInputChange_ = this.onSizeInputChange_.bind(this);
