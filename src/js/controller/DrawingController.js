(function () {

  var ns = $.namespace("pskl.controller");

  var MAC_TOUCHPAD_SKIP = 8;

  ns.DrawingController = function (piskelController, paletteController, container) {
    /**
     * @public
     */
    this.piskelController = piskelController;

    this.paletteController = paletteController;

    /**
     * @public
     */
    this.overlayFrame = pskl.model.Frame.createEmptyFromFrame(piskelController.getCurrentFrame());

    /**
     * @private
     */
    this.container = container;

    // TODO(vincz): Store user prefs in a localstorage string ?
    var renderingOptions = {
      "zoom": this.calculateZoom_(),
      "supportGridRendering" : true,
      "height" : this.getContainerHeight_(),
      "width" : this.getContainerWidth_(),
      "xOffset" : 0,
      "yOffset" : 0
    };

    this.overlayRenderer = new pskl.rendering.frame.CachedFrameRenderer(this.container, renderingOptions, ["canvas-overlay"]);
    this.renderer = new pskl.rendering.frame.CachedFrameRenderer(this.container, renderingOptions, ["drawing-canvas"]);
    this.layersRenderer = new pskl.rendering.layer.LayersRenderer(this.container, renderingOptions, piskelController);

    this.compositeRenderer = new pskl.rendering.CompositeRenderer();
    this.compositeRenderer
      .add(this.overlayRenderer)
      .add(this.renderer)
      .add(this.layersRenderer);

    // State of drawing controller:
    this.isClicked = false;
    this.previousMousemoveTime = 0;
    this.currentToolBehavior = null;

    this.skipMouseWheelCounter_ = 0;

    // State of clicked button (need to be stateful here, see comment in getCurrentColor_)
    this.currentMouseButton_ = Constants.LEFT_BUTTON;
  };

  ns.DrawingController.prototype.init = function () {
    this.initMouseBehavior();

    $.subscribe(Events.TOOL_SELECTED, $.proxy(function(evt, toolBehavior) {
      this.currentToolBehavior = toolBehavior;
      this.overlayFrame.clear();
    }, this));

    $(window).resize($.proxy(this.startResizeTimer_, this));

    $.subscribe(Events.USER_SETTINGS_CHANGED, $.proxy(this.onUserSettingsChange_, this));
    $.subscribe(Events.FRAME_SIZE_CHANGED, $.proxy(this.onFrameSizeChanged_, this));

    pskl.app.shortcutService.addShortcut('0', this.resetZoom_.bind(this));
    pskl.app.shortcutService.addShortcut('+', this.increaseZoom_.bind(this));
    pskl.app.shortcutService.addShortcut('-', this.decreaseZoom_.bind(this));

    window.setTimeout(this.afterWindowResize_.bind(this), 100);
  };

  ns.DrawingController.prototype.initMouseBehavior = function() {
    var body = $('body');
    this.container.mousedown($.proxy(this.onMousedown_, this));

    if (pskl.utils.UserAgent.isChrome) {
      this.container.on('mousewheel', $.proxy(this.onMousewheel_, this));
    } else {
      this.container.on('wheel', $.proxy(this.onMousewheel_, this));
    }

    window.addEventListener('mouseup', this.onMouseup_.bind(this));
    window.addEventListener('mousemove', this.onMousemove_.bind(this));
    window.addEventListener('keyup', this.onKeyup_.bind(this));

    // Deactivate right click:
    body.contextmenu(this.onCanvasContextMenu_);
  };

  ns.DrawingController.prototype.startResizeTimer_ = function () {
    if (this.resizeTimer) {
      window.clearInterval(this.resizeTimer);
    }
    this.resizeTimer = window.setTimeout($.proxy(this.afterWindowResize_, this), 200);
  };

  ns.DrawingController.prototype.afterWindowResize_ = function () {
    var initialWidth = this.compositeRenderer.getDisplaySize().width;
    this.compositeRenderer.setDisplaySize(this.getContainerWidth_(), this.getContainerHeight_());
    this.centerColumnWrapperHorizontally_();
    var ratio = this.compositeRenderer.getDisplaySize().width / initialWidth;
    var newZoom = ratio * this.compositeRenderer.getZoom();
    this.compositeRenderer.setZoom(newZoom);

    $.publish(Events.ZOOM_CHANGED);
  };

  /**
   * @private
   */
  ns.DrawingController.prototype.onUserSettingsChange_ = function (evt, settingsName, settingsValue) {
    if(settingsName == pskl.UserSettings.SHOW_GRID) {
      console.warn('DrawingController:onUserSettingsChange_ not implemented !');
    }
  };

  ns.DrawingController.prototype.onFrameSizeChanged_ = function () {
    this.compositeRenderer.setDisplaySize(this.getContainerWidth_(), this.getContainerHeight_());
    this.centerColumnWrapperHorizontally_();
    this.compositeRenderer.setZoom(this.calculateZoom_());
    this.compositeRenderer.setOffset(0, 0);
    $.publish(Events.ZOOM_CHANGED);
  };

  /**
   * @private
   */
  ns.DrawingController.prototype.onMousedown_ = function (event) {
    var frame = this.piskelController.getCurrentFrame();
    var coords = this.renderer.getCoordinates(event.clientX, event.clientY);

    if (event.button === Constants.MIDDLE_BUTTON) {
      if (frame.containsPixel(coords.x, coords.y)) {
        $.publish(Events.SELECT_PRIMARY_COLOR, [frame.getPixel(coords.x, coords.y)]);
      }
    } else {
      this.isClicked = true;
      this.setCurrentButton(event);
      this.currentToolBehavior.hideHighlightedPixel(this.overlayFrame);

      this.currentToolBehavior.applyToolAt(
        coords.x,
        coords.y,
        this.getCurrentColor_(),
        frame,
        this.overlayFrame,
        event
      );
    }
  };

  /**
   * @private
   */
  ns.DrawingController.prototype.onMousemove_ = function (event) {
    this._clientX = event.clientX;
    this._clientY = event.clientY;

    var currentTime = new Date().getTime();
    // Throttling of the mousemove event:

    if ((currentTime - this.previousMousemoveTime) > Constants.MOUSEMOVE_THROTTLING ) {
      this.moveTool_(this._clientX, this._clientY, event);
      this.previousMousemoveTime = currentTime;
    }
  };

<<<<<<< HEAD
  ns.DrawingController.prototype.resetZoom_ = function () {
    this.setZoom_(this.calculateZoom_());
  };

  ns.DrawingController.prototype.increaseZoom_ = function () {
    this.setZoom_(this.renderer.getZoom() + this.getZoomStep_());
  };

  ns.DrawingController.prototype.decreaseZoom_ = function () {
    this.setZoom_(this.renderer.getZoom() - this.getZoomStep_());
  };

  ns.DrawingController.prototype.getZoomStep_ = function () {
    return this.calculateZoom_() / 10;
  };
  
  ns.DrawingController.prototype.setZoom_ = function (zoom) {
    this.compositeRenderer.setZoom(zoom);
    $.publish(Events.ZOOM_CHANGED);
=======
  /**
   * @private
   */
  ns.DrawingController.prototype.onKeyup_ = function (event) {
    this.moveTool_(this._clientX, this._clientY, event);
  };

  ns.DrawingController.prototype.moveTool_ = function (x, y, event) {
    var coords = this.renderer.getCoordinates(x, y);
    var currentFrame = this.piskelController.getCurrentFrame();

    if (this.isClicked) {
      // Warning : do not call setCurrentButton here
      // mousemove do not have the correct mouse button information on all browsers
      this.currentToolBehavior.moveToolAt(
        coords.x | 0,
        coords.y | 0,
        this.getCurrentColor_(),
        currentFrame,
        this.overlayFrame,
        event
      );
    } else {

      this.currentToolBehavior.moveUnactiveToolAt(
        coords.x,
        coords.y,
        this.getCurrentColor_(),
        currentFrame,
        this.overlayFrame,
        event
      );
    }
    $.publish(Events.CURSOR_MOVED, [coords.x, coords.y]);
>>>>>>> ac2fe875
  };

  ns.DrawingController.prototype.onMousewheel_ = function (jQueryEvent) {
    var event = jQueryEvent.originalEvent;
    var delta = event.wheelDeltaY || (-2 * event.deltaY);

    var isMacTouchpad = typeof event.webkitDirectionInvertedFromDevice === 'boolean';
    if (isMacTouchpad) {
      if ((++this.skipMouseWheelCounter_%MAC_TOUCHPAD_SKIP)) {
        return;
      }
    }

    if (delta > 0) {
      this.increaseZoom_();
    } else if (delta < 0) {
      this.decreaseZoom_();
    }
  };

  /**
   * @private
   */
  ns.DrawingController.prototype.onMouseup_ = function (event) {
    if(this.isClicked) {
      // A mouse button was clicked on the drawing canvas before this mouseup event,
      // the user was probably drawing on the canvas.
      // Note: The mousemove movement (and the mouseup) may end up outside
      // of the drawing canvas.

      this.isClicked = false;
      this.setCurrentButton(event);

      var coords = this.renderer.getCoordinates(event.clientX, event.clientY);
      this.currentToolBehavior.releaseToolAt(
        coords.x,
        coords.y,
        this.getCurrentColor_(),
        this.piskelController.getCurrentFrame(),
        this.overlayFrame,
        event
      );

      $.publish(Events.TOOL_RELEASED);
    }
  };

  /**
   * @private
   */
  ns.DrawingController.prototype.getSpriteCoordinates = function(event) {
    return this.renderer.getCoordinates(event.clientX, event.clientY);
  };

  ns.DrawingController.prototype.setCurrentButton = function (event) {
    this.currentMouseButton_ = event.button;
  };

  /**
   * @private
   */
  ns.DrawingController.prototype.getCurrentColor_ = function () {
    // WARNING : Do not rely on the current event to get the current color!
    // It might seem like a good idea, and works perfectly fine on Chrome
    // Sadly Firefox and IE found clever, for some reason, to set event.button to 0
    // on a mouse move event
    // This always matches a LEFT mouse button which is __really__ not helpful

    if(this.currentMouseButton_ == Constants.RIGHT_BUTTON) {
      return this.paletteController.getSecondaryColor();
    } else if(this.currentMouseButton_ == Constants.LEFT_BUTTON) {
      return this.paletteController.getPrimaryColor();
    } else {
      return Constants.DEFAULT_PEN_COLOR;
    }
  };

  /**
   * @private
   */
  ns.DrawingController.prototype.onCanvasContextMenu_ = function (event) {
    if ($(event.target).closest('#drawing-canvas-container').length) {
      // Deactivate right click on drawing canvas only.
      event.preventDefault();
      event.stopPropagation();
      event.cancelBubble = true;
      return false;
    }
  };

  ns.DrawingController.prototype.render = function () {
    var currentFrame = this.piskelController.getCurrentFrame();
    if (!currentFrame.isSameSize(this.overlayFrame)) {
      this.overlayFrame = pskl.model.Frame.createEmptyFromFrame(currentFrame);
    }

    this.layersRenderer.render();
    this.renderer.render(currentFrame);
    this.overlayRenderer.render(this.overlayFrame);
  };

  /**
   * @private
   */
  ns.DrawingController.prototype.calculateZoom_ = function() {
    var frameHeight = this.piskelController.getCurrentFrame().getHeight(),
        frameWidth = this.piskelController.getCurrentFrame().getWidth();

    return Math.min(this.getAvailableWidth_()/frameWidth, this.getAvailableHeight_()/frameHeight);
  };

  ns.DrawingController.prototype.getAvailableHeight_ = function () {
    return $('#main-wrapper').height();
  };

  ns.DrawingController.prototype.getAvailableWidth_ = function () {
    var leftSectionWidth = $('.left-column').outerWidth(true),
    rightSectionWidth = $('.right-column').outerWidth(true),
    toolsContainerWidth = $('#tool-section').outerWidth(true),
    settingsContainerWidth = $('#application-action-section').outerWidth(true),
    availableWidth = $('#main-wrapper').width() - leftSectionWidth - rightSectionWidth - toolsContainerWidth - settingsContainerWidth;

    var comfortMargin = 10;
    return availableWidth - comfortMargin;
  };

  ns.DrawingController.prototype.getContainerHeight_ = function () {
    return this.calculateZoom_() * this.piskelController.getCurrentFrame().getHeight();
  };

  ns.DrawingController.prototype.getContainerWidth_ = function () {
    return this.calculateZoom_() * this.piskelController.getCurrentFrame().getWidth();
  };

  /**
   * @private
   */
  ns.DrawingController.prototype.centerColumnWrapperHorizontally_ = function() {
    var containerHeight = this.getContainerHeight_();
    var verticalGapInPixel = Math.floor(($('#main-wrapper').height() - containerHeight) / 2);
    $('#column-wrapper').css({
      'top': verticalGapInPixel + 'px'
    });
  };

  ns.DrawingController.prototype.getRenderer = function () {
    return this.compositeRenderer;
  };

  ns.DrawingController.prototype.setOffset = function (x, y) {
    this.compositeRenderer.setOffset(x, y);
    $.publish(Events.ZOOM_CHANGED);
  };
})();<|MERGE_RESOLUTION|>--- conflicted
+++ resolved
@@ -169,7 +169,6 @@
     }
   };
 
-<<<<<<< HEAD
   ns.DrawingController.prototype.resetZoom_ = function () {
     this.setZoom_(this.calculateZoom_());
   };
@@ -185,11 +184,12 @@
   ns.DrawingController.prototype.getZoomStep_ = function () {
     return this.calculateZoom_() / 10;
   };
-  
+
   ns.DrawingController.prototype.setZoom_ = function (zoom) {
     this.compositeRenderer.setZoom(zoom);
     $.publish(Events.ZOOM_CHANGED);
-=======
+  };
+
   /**
    * @private
    */
@@ -224,7 +224,6 @@
       );
     }
     $.publish(Events.CURSOR_MOVED, [coords.x, coords.y]);
->>>>>>> ac2fe875
   };
 
   ns.DrawingController.prototype.onMousewheel_ = function (jQueryEvent) {
