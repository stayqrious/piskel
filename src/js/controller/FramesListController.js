(function () {
  var ns = $.namespace('pskl.controller');

  var ACTION = {
    SELECT : 'select',
    CLONE : 'clone',
    DELETE : 'delete',
    NEW_FRAME : 'newframe'
  };

  ns.FramesListController = function (piskelController, container) {
    this.piskelController = piskelController;
    this.container = container;
    this.previewList = container.querySelector('#preview-list');
    this.refreshZoom_();

    this.redrawFlag = true;
    this.regenerateDomFlag = true;
    this.justDropped = false;

    this.cachedFrameProcessor = new pskl.model.frame.CachedFrameProcessor();
    this.cachedFrameProcessor.setFrameProcessor(this.frameToPreviewCanvas_.bind(this));
    this.cachedFrameProcessor.setOutputCloner(this.clonePreviewCanvas_.bind(this));

    this.initDragndropBehavior_();
  };

  ns.FramesListController.prototype.init = function() {
    $.subscribe(Events.TOOL_RELEASED, this.flagForRedraw_.bind(this));
    $.subscribe(Events.PISKEL_RESET, this.flagForRedraw_.bind(this, true));
    $.subscribe(Events.USER_SETTINGS_CHANGED, this.flagForRedraw_.bind(this));

    $.subscribe(Events.PISKEL_RESET, this.refreshZoom_.bind(this));

    this.previewListScroller = document.querySelector('#preview-list-scroller');
    this.previewListScroller.addEventListener('scroll', this.updateScrollerOverflows.bind(this));
    this.container.addEventListener('click', this.onContainerClick_.bind(this));
    this.updateScrollerOverflows();
  };

  ns.FramesListController.prototype.flagForRedraw_ = function (regenerateDom) {
    this.redrawFlag = true;

    if (regenerateDom) {
      this.regenerateDomFlag = true;
    }
  };

  ns.FramesListController.prototype.refreshZoom_ = function () {
    this.zoom = this.calculateZoom_();
  };

  ns.FramesListController.prototype.render = function () {
    if (this.redrawFlag) {
      if (this.regenerateDomFlag) {
        this.tiles = [];
        this.addFrameTile = null;
        this.createPreviews_();

        this.regenerateDomFlag = false;
      }

      this.updatePreviews_();
      this.redrawFlag = false;
    }
  };

  ns.FramesListController.prototype.updateScrollerOverflows = function () {
    var scroller = this.previewListScroller;
    var scrollerHeight = scroller.offsetHeight;
    var scrollTop = scroller.scrollTop;
    var scrollerContentHeight = this.previewList.offsetHeight;
    var treshold = this.container.querySelector('.top-overflow').offsetHeight;
    var overflowTop = false;
    var overflowBottom = false;

    if (scrollerHeight < scrollerContentHeight) {
      if (scrollTop > treshold) {
        overflowTop = true;
      }
      var scrollBottom = (scrollerContentHeight - scrollTop) - scrollerHeight;
      if (scrollBottom > treshold) {
        overflowBottom = true;
      }
    }
    this.container.classList.toggle('top-overflow-visible', overflowTop);
    this.container.classList.toggle('bottom-overflow-visible', overflowBottom);
  };

  ns.FramesListController.prototype.onContainerClick_ = function (event) {
    var target = pskl.utils.Dom.getParentWithData(event.target, 'tileAction');
    if (!target) {
      return;
    }
    var action = target.dataset.tileAction;
    var index = parseInt(target.dataset.tileNumber, 10);

    if (action === ACTION.CLONE) {
      this.piskelController.duplicateFrameAt(index);
      var clonedTile = this.createPreviewTile_(index + 1);
      this.previewList.insertBefore(clonedTile, this.tiles[index].nextSibling);
      this.tiles.splice(index, 0, clonedTile);
      this.updateScrollerOverflows();
    } else if (action === ACTION.DELETE) {
      this.piskelController.removeFrameAt(index);
      this.previewList.removeChild(this.tiles[index]);
      this.tiles.splice(index, 1);
      this.updateScrollerOverflows();
    } else if (action === ACTION.SELECT && !this.justDropped) {
      this.piskelController.setCurrentFrameIndex(index);
    } else if (action === ACTION.NEW_FRAME) {
      // Publish an event that the user selected add new frame.
      $.publish(Events.ADD_NEW_FRAME_CLICKED);
      // Disable adding a blank frame and instead use the PiskelApi
      // to cause an action.
      /*this.piskelController.addFrame();
      var newtile = this.createPreviewTile_(this.tiles.length);
      this.tiles.push(newtile);
<<<<<<< HEAD
      this.container.get(0).insertBefore(newtile, this.addFrameTile);*/
=======
      this.previewList.insertBefore(newtile, this.addFrameTile);
>>>>>>> bcee2460
      this.updateScrollerOverflows();
    }

    this.flagForRedraw_();
  };

  ns.FramesListController.prototype.updatePreviews_ = function () {
    var i;
    var length;

    for (i = 0, length = this.tiles.length; i < length; i++) {
      // Remove selected class
      this.tiles[i].classList.remove('selected');

      // Update tile numbers
      this.tiles[i].setAttribute('data-tile-number', i);
      this.tiles[i].querySelector('.tile-count').innerHTML = (i + 1);

      // Check if any tile is updated
      var hash = this.piskelController.getCurrentLayer().getFrameAt(i).getHash();
      if (this.tiles[i].getAttribute('data-tile-hash') !== hash) {
        if (this.tiles[i].querySelector('canvas')) {
          this.tiles[i].querySelector('.canvas-container').replaceChild(
            this.getCanvasForFrame(this.piskelController.getCurrentLayer().getFrameAt(i)),
            this.tiles[i].querySelector('canvas')
          );
        } else {
          this.tiles[i].querySelector('.canvas-container').appendChild(
            this.getCanvasForFrame(this.piskelController.getCurrentLayer().getFrameAt(i))
          );
        }
      }
    }

    // Hide/Show buttons if needed
    var buttons = this.container.querySelectorAll('.delete-frame-action, .dnd-action');
    var display = (this.piskelController.getFrameCount() > 1) ? 'block' : 'none';
    for (i = 0, length = buttons.length; i < length; i++) {
      buttons[i].style.display = display;
    }

    // Add selected class
    this.tiles[this.piskelController.getCurrentFrameIndex()].classList.add('selected');
  };

  ns.FramesListController.prototype.createPreviews_ = function () {
    this.previewList.innerHTML = '';

    // Manually remove tooltips since mouseout events were shortcut by the DOM refresh:
    $('.tooltip').remove();

    var frameCount = this.piskelController.getFrameCount();

    for (var i = 0 ; i < frameCount ; i++) {
      var tile = this.createPreviewTile_(i);
      this.previewList.appendChild(tile);
      this.tiles[i] = tile;
    }
    // Append 'new empty frame' button
    var newFrameButton = document.createElement('div');
    newFrameButton.id = 'add-frame-action';
    newFrameButton.className = 'add-frame-action';
    newFrameButton.setAttribute('data-tile-action', ACTION.NEW_FRAME);
    newFrameButton.innerHTML = '<div class="add-frame-action-icon icon-frame-plus-white">' +
      '</div><div class="label">Add new frame</div>';
    this.previewList.appendChild(newFrameButton);
    this.addFrameTile = newFrameButton;

    this.updateScrollerOverflows();
  };

  /**
   * @private
   */
  ns.FramesListController.prototype.initDragndropBehavior_ = function () {
    $(this.previewList).sortable({
      placeholder: 'preview-tile preview-tile-drop-proxy',
      update: $.proxy(this.onUpdate_, this),
      stop: $.proxy(this.onSortableStop_, this),
      items: '.preview-tile',
      axis: 'y',
      tolerance: 'pointer'
    });
    $(this.previewList).disableSelection();
  };

  /**
   * @private
   */
  ns.FramesListController.prototype.onUpdate_ = function (event, ui) {
    var originFrameId = parseInt(ui.item.data('tile-number'), 10);
    var targetInsertionId = $('.preview-tile').index(ui.item);

    this.piskelController.moveFrame(originFrameId, targetInsertionId);
    this.piskelController.setCurrentFrameIndex(targetInsertionId);

    var tile = this.tiles.splice(originFrameId, 1)[0];
    this.tiles.splice(targetInsertionId, 0, tile);
    this.flagForRedraw_();
  };

  /**
   * @private
   */
  ns.FramesListController.prototype.onSortableStop_ = function (event, ui) {
    this.justDropped = true;

    this.resizeTimer = window.setTimeout($.proxy(function() {
      this.justDropped = false;
    }, this), 200);
  };

  /**
   * @private
   * TODO(vincz): clean this giant rendering function & remove listeners.
   */
  ns.FramesListController.prototype.createPreviewTile_ = function(tileNumber) {
    var currentFrame = this.piskelController.getCurrentLayer().getFrameAt(tileNumber);

    var previewTileRoot = document.createElement('li');
    previewTileRoot.setAttribute('data-tile-number', tileNumber);
    previewTileRoot.setAttribute('data-tile-hash', currentFrame.getHash());
    previewTileRoot.setAttribute('data-tile-action', ACTION.SELECT);
    previewTileRoot.classList.add('preview-tile');
    if (this.piskelController.getCurrentFrame() == currentFrame) {
      previewTileRoot.classList.add('selected');
    }

    var canvasContainer = document.createElement('div');
    canvasContainer.classList.add('canvas-container', pskl.UserSettings.get(pskl.UserSettings.CANVAS_BACKGROUND));

    var height = this.zoom * this.piskelController.getCurrentFrame().getHeight();
    var horizontalMargin = (Constants.PREVIEW_FILM_SIZE - height) / 2;
    canvasContainer.style.marginTop = horizontalMargin + 'px';

    var width = this.zoom * this.piskelController.getCurrentFrame().getWidth();
    var verticalMargin = (Constants.PREVIEW_FILM_SIZE - width) / 2;
    canvasContainer.style.marginLeft = verticalMargin + 'px';
    canvasContainer.style.marginRight = verticalMargin + 'px';

    // Add canvas background and canvas
    var canvasBackground = document.createElement('div');
    canvasBackground.className = 'canvas-background';
    canvasContainer.appendChild(canvasBackground);
    canvasContainer.appendChild(this.getCanvasForFrame(currentFrame));
    previewTileRoot.appendChild(canvasContainer);

    // Add clone button
    var cloneFrameButton = document.createElement('button');
    cloneFrameButton.setAttribute('rel', 'tooltip');
    cloneFrameButton.setAttribute('data-placement', 'right');
    cloneFrameButton.setAttribute('data-tile-number', tileNumber);
    cloneFrameButton.setAttribute('data-tile-action', ACTION.CLONE);
    cloneFrameButton.setAttribute('title', 'Duplicate this frame');
    cloneFrameButton.className = 'tile-overlay duplicate-frame-action icon-frame-duplicate-white';
    previewTileRoot.appendChild(cloneFrameButton);

    // Add delete button
    var deleteButton = document.createElement('button');
    deleteButton.setAttribute('rel', 'tooltip');
    deleteButton.setAttribute('data-placement', 'right');
    deleteButton.setAttribute('title', 'Delete this frame');
    deleteButton.setAttribute('data-tile-number', tileNumber);
    deleteButton.setAttribute('data-tile-action', ACTION.DELETE);
    deleteButton.className = 'tile-overlay delete-frame-action icon-frame-recyclebin-white';
    previewTileRoot.appendChild(deleteButton);

    // Add 'dragndrop handle'.
    var dndHandle = document.createElement('div');
    dndHandle.className = 'tile-overlay dnd-action icon-frame-dragndrop-white' ;
    previewTileRoot.appendChild(dndHandle);

    // Add tile count
    var tileCount = document.createElement('div');
    tileCount.className = 'tile-overlay tile-count';
    tileCount.innerHTML = tileNumber + 1;
    previewTileRoot.appendChild(tileCount);

    return previewTileRoot;
  };

  ns.FramesListController.prototype.getCanvasForFrame = function (frame) {
    var canvas = this.cachedFrameProcessor.get(frame, this.zoom);
    return canvas;
  };

  ns.FramesListController.prototype.frameToPreviewCanvas_ = function (frame) {
    var canvasRenderer = new pskl.rendering.CanvasRenderer(frame, this.zoom);
    canvasRenderer.drawTransparentAs(Constants.TRANSPARENT_COLOR);
    var canvas = canvasRenderer.render();
    canvas.classList.add('tile-view', 'canvas');
    return canvas;
  };

  ns.FramesListController.prototype.clonePreviewCanvas_ = function (canvas) {
    var clone = pskl.utils.CanvasUtils.clone(canvas);
    clone.classList.add('tile-view', 'canvas');
    return clone;
  };

  /**
   * Calculate the preview zoom depending on the piskel size
   */
  ns.FramesListController.prototype.calculateZoom_ = function () {
    var frame = this.piskelController.getCurrentFrame();
    var frameSize = Math.max(frame.getHeight(), frame.getWidth());

    return Constants.PREVIEW_FILM_SIZE / frameSize;
  };
})();<|MERGE_RESOLUTION|>--- conflicted
+++ resolved
@@ -116,11 +116,7 @@
       /*this.piskelController.addFrame();
       var newtile = this.createPreviewTile_(this.tiles.length);
       this.tiles.push(newtile);
-<<<<<<< HEAD
-      this.container.get(0).insertBefore(newtile, this.addFrameTile);*/
-=======
-      this.previewList.insertBefore(newtile, this.addFrameTile);
->>>>>>> bcee2460
+      this.previewList.insertBefore(newtile, this.addFrameTile);*/
       this.updateScrollerOverflows();
     }
 
