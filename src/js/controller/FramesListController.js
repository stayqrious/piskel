(function () {
  var ns = $.namespace('pskl.controller');

  var ACTION = {
    SELECT : 'select',
    CLONE : 'clone',
    DELETE : 'delete',
    NEW_FRAME : 'newframe'
  };

  ns.FramesListController = function (piskelController, container) {
    this.piskelController = piskelController;
    this.container = container;
    this.refreshZoom_();

    this.redrawFlag = true;
    this.regenerateDomFlag = true;
    this.justDropped = false;

    this.cachedFrameProcessor = new pskl.model.frame.CachedFrameProcessor();
    this.cachedFrameProcessor.setFrameProcessor(this.frameToPreviewCanvas_.bind(this));
    this.cachedFrameProcessor.setOutputCloner(this.clonePreviewCanvas_.bind(this));

    this.initDragndropBehavior_();
  };

  ns.FramesListController.prototype.init = function() {
    $.subscribe(Events.TOOL_RELEASED, this.flagForRedraw_.bind(this));
    $.subscribe(Events.PISKEL_RESET, this.flagForRedraw_.bind(this, true));
    $.subscribe(Events.USER_SETTINGS_CHANGED, this.flagForRedraw_.bind(this));

    $.subscribe(Events.PISKEL_RESET, this.refreshZoom_.bind(this));

    $('#preview-list-scroller').scroll(this.updateScrollerOverflows.bind(this));
    this.container.get(0).addEventListener('click', this.onContainerClick_.bind(this));
    this.updateScrollerOverflows();
  };

  ns.FramesListController.prototype.flagForRedraw_ = function (regenerateDom) {
    this.redrawFlag = true;

    if (regenerateDom) {
      this.regenerateDomFlag = true;
    }
  };

  ns.FramesListController.prototype.refreshZoom_ = function () {
    this.zoom = this.calculateZoom_();
  };

  ns.FramesListController.prototype.render = function () {
    if (this.redrawFlag) {
      if (this.regenerateDomFlag) {
        this.tiles = [];
        this.addFrameTile = null;
        this.createPreviews_();

        this.regenerateDomFlag = false;
      }

      this.updatePreviews_();
      this.redrawFlag = false;
    }
  };

  ns.FramesListController.prototype.updateScrollerOverflows = function () {
    var scroller = $('#preview-list-scroller');
    var scrollerHeight = scroller.height();
    var scrollTop = scroller.scrollTop();
    var scrollerContentHeight = $('#preview-list').height();
    var treshold = $('.top-overflow').height();
    var overflowTop = false;
    var overflowBottom = false;

    if (scrollerHeight < scrollerContentHeight) {
      if (scrollTop > treshold) {
        overflowTop = true;
      }
      var scrollBottom = (scrollerContentHeight - scrollTop) - scrollerHeight;
      if (scrollBottom > treshold) {
        overflowBottom = true;
      }
    }
    var wrapper = $('#preview-list-wrapper');
    wrapper.toggleClass('top-overflow-visible', overflowTop);
    wrapper.toggleClass('bottom-overflow-visible', overflowBottom);
  };

  ns.FramesListController.prototype.onContainerClick_ = function (event) {
    var target = pskl.utils.Dom.getParentWithData(event.target, 'tileAction');
    if (!target) {
      return;
    }
    var action = target.dataset.tileAction;
    var index = parseInt(target.dataset.tileNumber, 10);

    if (action === ACTION.CLONE) {
      this.piskelController.duplicateFrameAt(index);
      var clonedTile = this.createPreviewTile_(index + 1);
      this.container.get(0).insertBefore(clonedTile, this.tiles[index].nextSibling);
      this.tiles.splice(index, 0, clonedTile);
      this.updateScrollerOverflows();
    } else if (action === ACTION.DELETE) {
      this.piskelController.removeFrameAt(index);
      this.container.get(0).removeChild(this.tiles[index]);
      this.tiles.splice(index, 1);
      this.updateScrollerOverflows();
    } else if (action === ACTION.SELECT && !this.justDropped) {
      this.piskelController.setCurrentFrameIndex(index);
    } else if (action === ACTION.NEW_FRAME) {
<<<<<<< HEAD
      // Publish an event that the user selected add new frame.
      $.publish(Events.ADD_NEW_FRAME_CLICKED);
      // Disable adding a blank frame and instead use the PiskelApi
      // to cause an action.
      //this.piskelController.addFrame();
=======
      this.piskelController.addFrame();
      var newtile = this.createPreviewTile_(this.tiles.length);
      this.tiles.push(newtile);
      this.container.get(0).insertBefore(newtile, this.addFrameTile);
>>>>>>> c6c64af2
      this.updateScrollerOverflows();
    }

    this.flagForRedraw_();
  };

  ns.FramesListController.prototype.updatePreviews_ = function () {
    var i;
    var length;

    for (i = 0, length = this.tiles.length; i < length; i++) {
      // Remove selected class
      this.tiles[i].classList.remove('selected');

      // Update tile numbers
      this.tiles[i].setAttribute('data-tile-number', i);
      this.tiles[i].querySelector('.tile-count').innerHTML = (i + 1);

      // Check if any tile is updated
      var hash = this.piskelController.getCurrentLayer().getFrameAt(i).getHash();
      if (this.tiles[i].getAttribute('data-tile-hash') !== hash) {
        if (this.tiles[i].querySelector('canvas')) {
          this.tiles[i].querySelector('.canvas-container').replaceChild(
            this.getCanvasForFrame(this.piskelController.getCurrentLayer().getFrameAt(i)),
            this.tiles[i].querySelector('canvas')
          );
        } else {
          this.tiles[i].querySelector('.canvas-container').appendChild(
            this.getCanvasForFrame(this.piskelController.getCurrentLayer().getFrameAt(i))
          );
        }
      }
    }

    // Hide/Show buttons if needed
    var buttons = this.container.get(0).querySelectorAll('.delete-frame-action, .dnd-action');
    var display = (this.piskelController.getFrameCount() > 1) ? 'block' : 'none';
    for (i = 0, length = buttons.length; i < length; i++) {
      buttons[i].style.display = display;
    }

    // Add selected class
    this.tiles[this.piskelController.getCurrentFrameIndex()].classList.add('selected');
  };

  ns.FramesListController.prototype.createPreviews_ = function () {
    this.container.html('');
    // Manually remove tooltips since mouseout events were shortcut by the DOM refresh:
    $('.tooltip').remove();

    var frameCount = this.piskelController.getFrameCount();

    for (var i = 0 ; i < frameCount ; i++) {
      var tile = this.createPreviewTile_(i);
      this.container.append(tile);
      this.tiles[i] = tile;
    }
    // Append 'new empty frame' button
    var newFrameButton = document.createElement('div');
    newFrameButton.id = 'add-frame-action';
    newFrameButton.className = 'add-frame-action';
    newFrameButton.setAttribute('data-tile-action', ACTION.NEW_FRAME);
    newFrameButton.innerHTML = '<div class="add-frame-action-icon icon-frame-plus-white">' +
      '</div><div class="label">Add new frame</div>';
    this.container.append(newFrameButton);
    this.addFrameTile = newFrameButton;

    this.updateScrollerOverflows();
  };

  /**
   * @private
   */
  ns.FramesListController.prototype.initDragndropBehavior_ = function () {

    $('#preview-list').sortable({
      placeholder: 'preview-tile preview-tile-drop-proxy',
      update: $.proxy(this.onUpdate_, this),
      stop: $.proxy(this.onSortableStop_, this),
      items: '.preview-tile',
      axis: 'y',
      tolerance: 'pointer'
    });
    $('#preview-list').disableSelection();
  };

  /**
   * @private
   */
  ns.FramesListController.prototype.onUpdate_ = function (event, ui) {
    var originFrameId = parseInt(ui.item.data('tile-number'), 10);
    var targetInsertionId = $('.preview-tile').index(ui.item);

    this.piskelController.moveFrame(originFrameId, targetInsertionId);
    this.piskelController.setCurrentFrameIndex(targetInsertionId);

    var tile = this.tiles.splice(originFrameId, 1)[0];
    this.tiles.splice(targetInsertionId, 0, tile);
    this.flagForRedraw_();
  };

  /**
   * @private
   */
  ns.FramesListController.prototype.onSortableStop_ = function (event, ui) {
    this.justDropped = true;

    this.resizeTimer = window.setTimeout($.proxy(function() {
      this.justDropped = false;
    }, this), 200);
  };

  /**
   * @private
   * TODO(vincz): clean this giant rendering function & remove listeners.
   */
  ns.FramesListController.prototype.createPreviewTile_ = function(tileNumber) {
    var currentFrame = this.piskelController.getCurrentLayer().getFrameAt(tileNumber);

    var previewTileRoot = document.createElement('li');
    previewTileRoot.setAttribute('data-tile-number', tileNumber);
    previewTileRoot.setAttribute('data-tile-hash', currentFrame.getHash());
    previewTileRoot.setAttribute('data-tile-action', ACTION.SELECT);
    previewTileRoot.classList.add('preview-tile');
    if (this.piskelController.getCurrentFrame() == currentFrame) {
      previewTileRoot.classList.add('selected');
    }

    var canvasContainer = document.createElement('div');
    canvasContainer.classList.add('canvas-container', pskl.UserSettings.get(pskl.UserSettings.CANVAS_BACKGROUND));

    var height = this.zoom * this.piskelController.getCurrentFrame().getHeight();
    var horizontalMargin = (Constants.PREVIEW_FILM_SIZE - height) / 2;
    canvasContainer.style.marginTop = horizontalMargin + 'px';

    var width = this.zoom * this.piskelController.getCurrentFrame().getWidth();
    var verticalMargin = (Constants.PREVIEW_FILM_SIZE - width) / 2;
    canvasContainer.style.marginLeft = verticalMargin + 'px';
    canvasContainer.style.marginRight = verticalMargin + 'px';

    // Add canvas background and canvas
    var canvasBackground = document.createElement('div');
    canvasBackground.className = 'canvas-background';
    canvasContainer.appendChild(canvasBackground);
    canvasContainer.appendChild(this.getCanvasForFrame(currentFrame));
    previewTileRoot.appendChild(canvasContainer);

    // Add clone button
    var cloneFrameButton = document.createElement('button');
    cloneFrameButton.setAttribute('rel', 'tooltip');
    cloneFrameButton.setAttribute('data-placement', 'right');
    cloneFrameButton.setAttribute('data-tile-number', tileNumber);
    cloneFrameButton.setAttribute('data-tile-action', ACTION.CLONE);
    cloneFrameButton.setAttribute('title', 'Duplicate this frame');
    cloneFrameButton.className = 'tile-overlay duplicate-frame-action icon-frame-duplicate-white';
    previewTileRoot.appendChild(cloneFrameButton);

    // Add delete button
    var deleteButton = document.createElement('button');
    deleteButton.setAttribute('rel', 'tooltip');
    deleteButton.setAttribute('data-placement', 'right');
    deleteButton.setAttribute('title', 'Delete this frame');
    deleteButton.setAttribute('data-tile-number', tileNumber);
    deleteButton.setAttribute('data-tile-action', ACTION.DELETE);
    deleteButton.className = 'tile-overlay delete-frame-action icon-frame-recyclebin-white';
    previewTileRoot.appendChild(deleteButton);

    // Add 'dragndrop handle'.
    var dndHandle = document.createElement('div');
    dndHandle.className = 'tile-overlay dnd-action icon-frame-dragndrop-white' ;
    previewTileRoot.appendChild(dndHandle);

    // Add tile count
    var tileCount = document.createElement('div');
    tileCount.className = 'tile-overlay tile-count';
    tileCount.innerHTML = tileNumber + 1;
    previewTileRoot.appendChild(tileCount);

    return previewTileRoot;
  };

  ns.FramesListController.prototype.getCanvasForFrame = function (frame) {
    var canvas = this.cachedFrameProcessor.get(frame, this.zoom);
    return canvas;
  };

  ns.FramesListController.prototype.frameToPreviewCanvas_ = function (frame) {
    var canvasRenderer = new pskl.rendering.CanvasRenderer(frame, this.zoom);
    canvasRenderer.drawTransparentAs(Constants.TRANSPARENT_COLOR);
    var canvas = canvasRenderer.render();
    canvas.classList.add('tile-view', 'canvas');
    return canvas;
  };

  ns.FramesListController.prototype.clonePreviewCanvas_ = function (canvas) {
    var clone = pskl.utils.CanvasUtils.clone(canvas);
    clone.classList.add('tile-view', 'canvas');
    return clone;
  };

  /**
   * Calculate the preview zoom depending on the piskel size
   */
  ns.FramesListController.prototype.calculateZoom_ = function () {
    var frame = this.piskelController.getCurrentFrame();
    var frameSize = Math.max(frame.getHeight(), frame.getWidth());

    return Constants.PREVIEW_FILM_SIZE / frameSize;
  };
})();<|MERGE_RESOLUTION|>--- conflicted
+++ resolved
@@ -108,18 +108,14 @@
     } else if (action === ACTION.SELECT && !this.justDropped) {
       this.piskelController.setCurrentFrameIndex(index);
     } else if (action === ACTION.NEW_FRAME) {
-<<<<<<< HEAD
       // Publish an event that the user selected add new frame.
       $.publish(Events.ADD_NEW_FRAME_CLICKED);
       // Disable adding a blank frame and instead use the PiskelApi
       // to cause an action.
-      //this.piskelController.addFrame();
-=======
-      this.piskelController.addFrame();
+      /*this.piskelController.addFrame();
       var newtile = this.createPreviewTile_(this.tiles.length);
       this.tiles.push(newtile);
-      this.container.get(0).insertBefore(newtile, this.addFrameTile);
->>>>>>> c6c64af2
+      this.container.get(0).insertBefore(newtile, this.addFrameTile);*/
       this.updateScrollerOverflows();
     }
 
