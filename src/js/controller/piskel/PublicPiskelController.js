(function () {
  var ns = $.namespace('pskl.controller.piskel');

  ns.PublicPiskelController = function (piskelController) {
    this.piskelController = piskelController;
    pskl.utils.wrap(this, this.piskelController);
  };

  ns.PublicPiskelController.prototype.init = function () {
    // DECORATED WITH RESET
    this.resetWrap_('setCurrentFrameIndex');
    this.resetWrap_('selectNextFrame');
    this.resetWrap_('selectPreviousFrame');
    this.resetWrap_('setCurrentLayerIndex');
    this.resetWrap_('selectLayer');
    // DECORATED WITH SAVE, NO RESET
    this.saveWrap_('renameLayerAt', false);
    // DECORATED WITH SAVE, WITH RESET
    this.saveWrap_('removeCurrentLayer', true);
    this.saveWrap_('addFrame', true);
    this.saveWrap_('addFrameAtCurrentIndex', true);
    this.saveWrap_('addFrameAt', true);
    this.saveWrap_('removeFrameAt', true);
    this.saveWrap_('duplicateCurrentFrame', true);
    this.saveWrap_('duplicateFrameAt', true);
    this.saveWrap_('moveFrame', true);
    this.saveWrap_('createLayer', true);
    this.saveWrap_('mergeDownLayerAt', true);
    this.saveWrap_('moveLayerUp', true);
    this.saveWrap_('moveLayerDown', true);
    this.saveWrap_('removeCurrentLayer', true);

    pskl.app.shortcutService.addShortcut('up', this.selectPreviousFrame.bind(this));
    pskl.app.shortcutService.addShortcut('down', this.selectNextFrame.bind(this));
    pskl.app.shortcutService.addShortcut('n', this.addFrameAtCurrentIndex.bind(this));
    pskl.app.shortcutService.addShortcut('shift+n', this.duplicateCurrentFrame.bind(this));
  };

  ns.PublicPiskelController.prototype.setPiskel = function (piskel, preserveState) {
    this.piskelController.setPiskel(piskel, preserveState);

    $.publish(Events.FRAME_SIZE_CHANGED);
    $.publish(Events.PISKEL_RESET);
    $.publish(Events.PISKEL_SAVE_STATE, {
      type : pskl.service.HistoryService.SNAPSHOT
    });
  };

  ns.PublicPiskelController.prototype.resetWrap_ = function (methodName) {
    this[methodName] = function () {
      this.piskelController[methodName].apply(this.piskelController, arguments);
      $.publish(Events.PISKEL_RESET);
    };
  };

  ns.PublicPiskelController.prototype.saveWrap_ = function (methodName, reset) {
    this[methodName] = reset ? function () {
      var stateInfo = this.getStateInfo_();
      this.piskelController[methodName].apply(this.piskelController, arguments);
      this.raiseSaveStateEvent_(this.piskelController[methodName], arguments, stateInfo);
      $.publish(Events.PISKEL_RESET);
    } : function () {
      var stateInfo = this.getStateInfo_();
      this.piskelController[methodName].apply(this.piskelController, arguments);
      this.raiseSaveStateEvent_(this.piskelController[methodName], arguments, stateInfo);
    };
  };

  ns.PublicPiskelController.prototype.getStateInfo_ = function () {
    var stateInfo = {
      frameIndex : this.piskelController.currentFrameIndex,
      layerIndex : this.piskelController.currentLayerIndex
    };
    return stateInfo;
  };

<<<<<<< HEAD
  ns.PublicPiskelController.prototype.raiseSaveStateEvent_ = function (fn, args, stateInfo) {
=======
  ns.PublicPiskelController.prototype.mergeDownLayerAt = function (index) {
    this.raiseSaveStateEvent_(this.piskelController.mergeDownLayerAt, [index]);
    this.piskelController.mergeDownLayerAt(index);
    $.publish(Events.PISKEL_RESET);
  };

  ns.PublicPiskelController.prototype.moveLayerUp = function () {
    this.raiseSaveStateEvent_(this.piskelController.moveLayerUp, []);
    this.piskelController.moveLayerUp();
    $.publish(Events.PISKEL_RESET);
  };

  ns.PublicPiskelController.prototype.moveLayerDown = function () {
    this.raiseSaveStateEvent_(this.piskelController.moveLayerDown, []);
    this.piskelController.moveLayerDown();
    $.publish(Events.PISKEL_RESET);
  };

  ns.PublicPiskelController.prototype.removeCurrentLayer = function () {
    var currentLayerIndex = this.getCurrentLayerIndex();
    this.raiseSaveStateEvent_(this.piskelController.removeLayerAt, [currentLayerIndex]);
    this.piskelController.removeLayerAt(currentLayerIndex);
    $.publish(Events.PISKEL_RESET);
  };

  ns.PublicPiskelController.prototype.getCurrentLayerIndex = function () {
    return this.piskelController.getCurrentLayerIndex();
  };

  ns.PublicPiskelController.prototype.getCurrentFrameIndex = function () {
    return this.piskelController.currentFrameIndex;
  };

  ns.PublicPiskelController.prototype.getPiskel = function () {
    return this.piskelController.piskel;
  };

  ns.PublicPiskelController.prototype.setSavePath = function (savePath) {
    this.piskelController.piskel.savePath = savePath;
  };

  ns.PublicPiskelController.prototype.getSavePath = function () {
    return this.piskelController.piskel.savePath;
  };

  ns.PublicPiskelController.prototype.raiseSaveStateEvent_ = function (fn, args) {
>>>>>>> c600d62b
    $.publish(Events.PISKEL_SAVE_STATE, {
      type : pskl.service.HistoryService.REPLAY,
      scope : this,
      replay : {
        fn : fn,
        args : args
      },
      state : stateInfo
    });
  };

  ns.PublicPiskelController.prototype.replay = function (frame, replayData) {
    replayData.fn.apply(this.piskelController, replayData.args);
  };
})();<|MERGE_RESOLUTION|>--- conflicted
+++ resolved
@@ -74,56 +74,7 @@
     return stateInfo;
   };
 
-<<<<<<< HEAD
   ns.PublicPiskelController.prototype.raiseSaveStateEvent_ = function (fn, args, stateInfo) {
-=======
-  ns.PublicPiskelController.prototype.mergeDownLayerAt = function (index) {
-    this.raiseSaveStateEvent_(this.piskelController.mergeDownLayerAt, [index]);
-    this.piskelController.mergeDownLayerAt(index);
-    $.publish(Events.PISKEL_RESET);
-  };
-
-  ns.PublicPiskelController.prototype.moveLayerUp = function () {
-    this.raiseSaveStateEvent_(this.piskelController.moveLayerUp, []);
-    this.piskelController.moveLayerUp();
-    $.publish(Events.PISKEL_RESET);
-  };
-
-  ns.PublicPiskelController.prototype.moveLayerDown = function () {
-    this.raiseSaveStateEvent_(this.piskelController.moveLayerDown, []);
-    this.piskelController.moveLayerDown();
-    $.publish(Events.PISKEL_RESET);
-  };
-
-  ns.PublicPiskelController.prototype.removeCurrentLayer = function () {
-    var currentLayerIndex = this.getCurrentLayerIndex();
-    this.raiseSaveStateEvent_(this.piskelController.removeLayerAt, [currentLayerIndex]);
-    this.piskelController.removeLayerAt(currentLayerIndex);
-    $.publish(Events.PISKEL_RESET);
-  };
-
-  ns.PublicPiskelController.prototype.getCurrentLayerIndex = function () {
-    return this.piskelController.getCurrentLayerIndex();
-  };
-
-  ns.PublicPiskelController.prototype.getCurrentFrameIndex = function () {
-    return this.piskelController.currentFrameIndex;
-  };
-
-  ns.PublicPiskelController.prototype.getPiskel = function () {
-    return this.piskelController.piskel;
-  };
-
-  ns.PublicPiskelController.prototype.setSavePath = function (savePath) {
-    this.piskelController.piskel.savePath = savePath;
-  };
-
-  ns.PublicPiskelController.prototype.getSavePath = function () {
-    return this.piskelController.piskel.savePath;
-  };
-
-  ns.PublicPiskelController.prototype.raiseSaveStateEvent_ = function (fn, args) {
->>>>>>> c600d62b
     $.publish(Events.PISKEL_SAVE_STATE, {
       type : pskl.service.HistoryService.REPLAY,
       scope : this,
@@ -135,6 +86,14 @@
     });
   };
 
+  ns.PublicPiskelController.prototype.setSavePath = function (savePath) {
+    this.piskelController.piskel.savePath = savePath;
+  };
+
+  ns.PublicPiskelController.prototype.getSavePath = function () {
+    return this.piskelController.piskel.savePath;
+  };
+
   ns.PublicPiskelController.prototype.replay = function (frame, replayData) {
     replayData.fn.apply(this.piskelController, replayData.args);
   };
