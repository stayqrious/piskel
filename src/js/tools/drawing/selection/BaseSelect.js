--- conflicted
+++ resolved
@@ -25,14 +25,10 @@
       {key : 'ctrl+c', description : 'Duplicate the selected area'},
       {key : 'shift', description : 'Hold to move the content'}
     ];
-<<<<<<< HEAD
     if (!Constants.ENABLE_MULTIPLE_LAYERS) {
       this.tooltipDescriptors[0] = {description : 'Drag the selection to move it. You may switch to other frames.'};
     }
-=======
-
     $.subscribe(Events.SELECTION_DISMISSED, this.onSelectionDismissed_.bind(this));
->>>>>>> bcee2460
   };
 
   pskl.utils.inherit(ns.BaseSelect, pskl.tools.drawing.BaseTool);
