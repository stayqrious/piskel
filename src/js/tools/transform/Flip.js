(function () {
  var ns = $.namespace('pskl.tools.transform');

  ns.Flip = function () {
    this.toolId = 'tool-flip';
<<<<<<< HEAD
    this.helpText = 'Flip horizontally';
    this.tooltipDescriptors = [
      {key : 'alt', description : 'Flip vertically'},
      {key : 'ctrl', description : 'Apply to all layers'},
      {key : 'shift', description : 'Apply to all frames'}
    ];
=======
    this.helpText = 'Flip vertically';

    this.tooltipDescriptors = [{key : 'alt', description : 'Flip horizontally'}];
    if (Constants.ENABLE_MULTIPLE_LAYERS) {
      this.tooltipDescriptors.push({key : 'ctrl', description : 'Apply to all layers'});
    }
    this.tooltipDescriptors.push({key : 'shift', description : 'Apply to all frames'});
>>>>>>> d174270d
  };

  pskl.utils.inherit(ns.Flip, ns.AbstractTransformTool);

  ns.Flip.prototype.applyToolOnFrame_ = function (frame, altKey) {
    var axis;

    if (altKey) {
      axis = ns.TransformUtils.HORIZONTAL;
    } else {
      axis = ns.TransformUtils.VERTICAL;
    }

    ns.TransformUtils.flip(frame, axis);
  };

})();<|MERGE_RESOLUTION|>--- conflicted
+++ resolved
@@ -3,14 +3,6 @@
 
   ns.Flip = function () {
     this.toolId = 'tool-flip';
-<<<<<<< HEAD
-    this.helpText = 'Flip horizontally';
-    this.tooltipDescriptors = [
-      {key : 'alt', description : 'Flip vertically'},
-      {key : 'ctrl', description : 'Apply to all layers'},
-      {key : 'shift', description : 'Apply to all frames'}
-    ];
-=======
     this.helpText = 'Flip vertically';
 
     this.tooltipDescriptors = [{key : 'alt', description : 'Flip horizontally'}];
@@ -18,7 +10,6 @@
       this.tooltipDescriptors.push({key : 'ctrl', description : 'Apply to all layers'});
     }
     this.tooltipDescriptors.push({key : 'shift', description : 'Apply to all frames'});
->>>>>>> d174270d
   };
 
   pskl.utils.inherit(ns.Flip, ns.AbstractTransformTool);
