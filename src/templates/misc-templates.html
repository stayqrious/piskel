--- conflicted
+++ resolved
@@ -43,7 +43,6 @@
   </script>
 
   <!-- ----------------------------------------------------------- -->
-<<<<<<< HEAD
   <!-- Color Palette Tool -->
   <!-- Template for Primary and Secondary Color -->
   <script type="text/template" id="color-palette-primary-secondary-template">
@@ -67,7 +66,7 @@
     ></div>
   </script>
   
-=======
+  <!-- ----------------------------------------------------------- -->
   <!-- Change Pen Size Tool -->
   <!-- Template for change pen size -->
   <script type="text/template" id="change-pen-size-template">
@@ -79,7 +78,6 @@
     </div>
   </script>
 
->>>>>>> 42d67673
   <!-- ----------------------------------------------------------- -->
   <!-- Resize Tool -->
   <!-- Template for Resize Settings Title -->
