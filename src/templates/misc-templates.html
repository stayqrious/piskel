<div style="display:none">
  <script type="text/template" id="progress-bar-template">
    <div class="progress-bar-container">
      <div class="progress-bar-name">{{name}}</div>
      <div class="progress-bar-item progress-bar"></div>
      <div class="progress-bar-item progress-bar-status">{{status}}%</div>
    </div>
  </script>

  <!-- Tooltip container -->
  <script type="text/template" id="tooltip-container-template">
    <div class='tooltip-container'>
      <div>{{helptext}} <span class='tooltip-shortcut'>{{shortcut}}</span></div>
      {{!descriptors!}}
    </div>
  </script>

  <!-- Tooltip description with modifier -->
  <script type="text/template" id="tooltip-modifier-descriptor-template">
    <div class='tooltip-descriptor'>
      <span class='tooltip-descriptor-button'>{{key}}</span>
      {{description}}
    </div>
  </script>

  <!-- Simple tooltip description -->
  <script type="text/template" id="tooltip-simple-descriptor-template">
    <div class='tooltip-descriptor'>
      {{description}}
    </div>
  </script>

  <!-- ----------------------------------------------------------- -->
  <!-- Resize Tool -->
  <!-- Template for Resize Settings Title -->
  <script type="text/template" id="resize-settings-template">
    {{title}}
  </script>

  <!-- Template for Width and Height -->
  <script type="text/template" id="resize-tool-template">
    <div class="resize-section">
      <span class="resize-section-title">{{label}}</span>
      <input type="text" class="textfield resize-size-field" autocomplete="off" name="{{inputName}}"/>
      <span>px</span>
    </div>
  </script>

  <!-- Template for Ratio and Canvas -->
  <script type="text/template" id="ratio-canvas-template">
    <div class="resize-section">
      <label class="checkbox-container">
        <input type="checkbox" class="{{cssClass}} checkbox-fix" value="true"/>
        <span>{{label}}</span>
      </label>
    </div>
  </script>

  <!-- Template for Anchor -->
  <script type="text/template" id="resize-anchor-template">
    <div class="resize-section">
      <span class="resize-section-title">{{title}}</span>
      <div class="resize-anchor-container"></div>
    </div>
  </script>

  <!-- Template for Resize Submit Button -->
  <script type="text/template" id="resize-button-template">
    <input type="submit" class="button button-primary resize-button" value="{{valueText}}" />
  </script>

  <!-- ----------------------------------------------------------- -->
  <!-- Export Tool -->
  <!-- Template for Export Settings Title -->
  <script type="text/template" id="export-settings-template">
    <div class="settings-title" id="settings-title">
      {{text}}
    </div>
  </script>

   <!-- Template for Scale Changing -->
   <script type="text/template" id="export-scale-template">
    <div class="settings-item export-scale" title="{{tooltipTitle}}"
        rel="tooltip"
        data-placement="top"
        id="exportScale">
      <label for="scale-input">{{label}}</label>
      <input type="range" class="scale-input" name="scale-input" min="1"  max="32" step="1"/>
      <span class="scale-text"></span>
    </div>
  </script>

  <!-- Template for Change Resolution -->
  <script type="text/template" id="export-change-resolution-template">
    <div class="settings-item export-resize" id="export-resize">
      <span class="resize-label">{{label}}</span>
      <input type="text" class="textfield  resize-field  resize-width" autocomplete="off" name="resize-width"/>
      <div class="resize-label">x</div>
      <input type="text" class="textfield  resize-field  resize-height" autocomplete="off" name="resize-height"/>
    </div>
  </script>

  <!-- Template for Export Tabs -->
  <script type="text/template" id="export-tabs-template">
    <div class="export-tabs tab-list" id="tab-list">
      <div class="export-tab tab-item" data-tab-id="gif">GIF</div>
      <div class="export-tab tab-item" data-tab-id="png">PNG</div>
      <div class="export-tab tab-item" data-tab-id="zip">Zip</div>
      <div class="export-tab tab-item" data-tab-id="misc">{{tabText}}</div>
    </div>
  </script>

  <!-- ----------------------------------------------------------- -->
<<<<<<< HEAD
  <!-- Settings -->
  <!-- Template for Settings Options -->
  <script type="text/template" id="settings-options-template">
    <div
      data-setting="{{dataSetting}}"
      class="tool-icon {{iconSetting}}"
      title="{{title}}"
      rel="tooltip" data-placement="left">
=======
  <!-- Zip Export Tool -->
  <!-- Template for Zip Export Desc -->
  <script type="text/template" id="zip-export-desc-template">
    {{description}}
  </script>

  <!-- Template for Zip Export Prefix -->
  <script type="text/template" id="zip-export-prefix-template">
    <div style="display: flex; line-height: 23px;">
      <label style="flex-shrink: 0; padding-right:5px;">{{label}}</label>
      <input type="text" style="flex: 1;" class="zip-prefix-name textfield"
            autocomplete="off" placeholder="{{placeholderText}}">
    </div>
  </script>

  <!-- Template for Zip Export Split By Layers -->
  <script type="text/template" id="zip-export-layers-template">
    <div class="checkbox-container" style="margin: 5px 0;">
      <input id="zip-split-layers" class="zip-split-layers-checkbox checkbox-fix" type="checkbox" />
      <label for="zip-split-layers">{{label}}</label>
    </div>
  </script>

  <!-- Template for Zip Export Download Button -->
  <script type="text/template" id="zip-export-download-button-template">
    <button type="button" class="button button-primary zip-generate-button">{{buttonText}}</button>
  </script>
  
  <!-- ----------------------------------------------------------- -->
  <!-- Gif Export Tool -->
  <!-- Template for Gif Export Desc -->
  <script type="text/template" id="gif-export-desc-template">
    {{description}}
  </script>

  <!-- Template for Gif Export Warning -->
  <script type="text/template" id="gif-export-warning-template">
    <div class="gif-export-warning-icon icon-common-warning-red">&nbsp;</div>
    <div class="gif-export-warning-message">
      {{description}}
    </div>
  </script>

  <!-- Template for Gif Export Loop Repeatedly -->
  <script type="text/template" id="gif-export-loop-repeatedly-template">
    <input id="gif-repeat-checkbox" class="gif-repeat-checkbox checkbox-fix" type="checkbox" />
    <label for="gif-repeat-checkbox"
           title="{{tooltipTitle}}"
           rel="tooltip"
           data-placement="top">{{label}}</label>
  </script>

  <!-- Template for Gif Export Download and Upload Section -->
  <script type="text/template" id="gif-export-upload-download-template">
    <div class="export-panel-section export-panel-row {{codeDotOrgClass}}" id="{{id}}">
      <button type="button" class="button button-primary {{cssClass}}">{{buttonText}}</button>
      <div class="export-info">{{description}}</div>
>>>>>>> b3fba4b8
    </div>
  </script>
</div><|MERGE_RESOLUTION|>--- conflicted
+++ resolved
@@ -28,6 +28,18 @@
     <div class='tooltip-descriptor'>
       {{description}}
     </div>
+  </script>
+
+  <!-- ----------------------------------------------------------- -->
+  <!-- Settings -->
+  <!-- Template for Settings Options -->
+  <script type="text/template" id="settings-options-template">
+    <div
+      data-setting="{{dataSetting}}"
+      class="tool-icon {{iconSetting}}"
+      title="{{title}}"
+      rel="tooltip" data-placement="left">
+    </div>  
   </script>
 
   <!-- ----------------------------------------------------------- -->
@@ -111,16 +123,6 @@
   </script>
 
   <!-- ----------------------------------------------------------- -->
-<<<<<<< HEAD
-  <!-- Settings -->
-  <!-- Template for Settings Options -->
-  <script type="text/template" id="settings-options-template">
-    <div
-      data-setting="{{dataSetting}}"
-      class="tool-icon {{iconSetting}}"
-      title="{{title}}"
-      rel="tooltip" data-placement="left">
-=======
   <!-- Zip Export Tool -->
   <!-- Template for Zip Export Desc -->
   <script type="text/template" id="zip-export-desc-template">
@@ -178,7 +180,6 @@
     <div class="export-panel-section export-panel-row {{codeDotOrgClass}}" id="{{id}}">
       <button type="button" class="button button-primary {{cssClass}}">{{buttonText}}</button>
       <div class="export-info">{{description}}</div>
->>>>>>> b3fba4b8
     </div>
   </script>
 </div>