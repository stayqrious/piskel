<div style="display:none">
  <script type="text/template" id="progress-bar-template">
    <div class="progress-bar-container">
      <div class="progress-bar-name">{{name}}</div>
      <div class="progress-bar-item progress-bar"></div>
      <div class="progress-bar-item progress-bar-status">{{status}}%</div>
    </div>
  </script>

  <!-- Tooltip container -->
  <script type="text/template" id="tooltip-container-template">
    <div class='tooltip-container'>
      <div>{{helptext}} <span class='tooltip-shortcut'>{{shortcut}}</span></div>
      {{!descriptors!}}
    </div>
  </script>

  <!-- Tooltip description with modifier -->
  <script type="text/template" id="tooltip-modifier-descriptor-template">
    <div class='tooltip-descriptor'>
      <span class='tooltip-descriptor-button'>{{key}}</span>
      {{description}}
    </div>
  </script>

  <!-- Simple tooltip description -->
  <script type="text/template" id="tooltip-simple-descriptor-template">
    <div class='tooltip-descriptor'>
      {{description}}
    </div>
  </script>

  <!-- ----------------------------------------------------------- -->
<<<<<<< HEAD
  <!-- Change Pen Size Tool -->
  <!-- Template for change pen size -->
  <script type="text/template" id="change-pen-size-template">
    <div class="pen-size-container size-picker-container" title="{{title}}" rel="tooltip" data-placement="top">
      <div class="pen-size-option size-picker-option" data-size="1"></div>
      <div class="pen-size-option size-picker-option" data-size="4"></div>
      <div class="pen-size-option size-picker-option" data-size="8"></div>
      <div class="pen-size-option size-picker-option" data-size="16"></div>
    </div>
=======
  <!-- Settings -->
  <!-- Template for Settings Options -->
  <script type="text/template" id="settings-options-template">
    <div
      data-setting="{{dataSetting}}"
      class="tool-icon {{iconSetting}}"
      title="<span class='highlight'> {{title}} </span></br> {{description}}"
      rel="tooltip" data-placement="left">
    </div>  
>>>>>>> 961e60f7
  </script>

  <!-- ----------------------------------------------------------- -->
  <!-- Resize Tool -->
  <!-- Template for Resize Settings Title -->
  <script type="text/template" id="resize-settings-template">
    {{title}}
  </script>

  <!-- Template for Width and Height -->
  <script type="text/template" id="resize-tool-template">
    <div class="resize-section">
      <span class="resize-section-title">{{label}}</span>
      <input type="text" class="textfield resize-size-field" autocomplete="off" name="{{inputName}}"/>
      <span>px</span>
    </div>
  </script>

  <!-- Template for Ratio and Canvas -->
  <script type="text/template" id="ratio-canvas-template">
    <div class="resize-section">
      <label class="checkbox-container">
        <input type="checkbox" class="{{cssClass}} checkbox-fix" value="true"/>
        <span>{{label}}</span>
      </label>
    </div>
  </script>

  <!-- Template for Anchor -->
  <script type="text/template" id="resize-anchor-template">
    <div class="resize-section">
      <span class="resize-section-title">{{title}}</span>
      <div class="resize-anchor-container"></div>
    </div>
  </script>

  <!-- Template for Resize Submit Button -->
  <script type="text/template" id="resize-button-template">
    <input type="submit" class="button button-primary resize-button" value="{{valueText}}" />
  </script>

  <!-- ----------------------------------------------------------- -->
  <!-- Export Tool -->
  <!-- Template for Export Settings Title -->
  <script type="text/template" id="export-settings-template">
    <div class="settings-title" id="settings-title">
      {{text}}
    </div>
  </script>

   <!-- Template for Scale Changing -->
   <script type="text/template" id="export-scale-template">
    <div class="settings-item export-scale" title="{{tooltipTitle}}"
        rel="tooltip"
        data-placement="top"
        id="exportScale">
      <label for="scale-input">{{label}}</label>
      <input type="range" class="scale-input" name="scale-input" min="1"  max="32" step="1"/>
      <span class="scale-text"></span>
    </div>
  </script>

  <!-- Template for Change Resolution -->
  <script type="text/template" id="export-change-resolution-template">
    <div class="settings-item export-resize" id="export-resize">
      <span class="resize-label">{{label}}</span>
      <input type="text" class="textfield  resize-field  resize-width" autocomplete="off" name="resize-width"/>
      <div class="resize-label">x</div>
      <input type="text" class="textfield  resize-field  resize-height" autocomplete="off" name="resize-height"/>
    </div>
  </script>

  <!-- Template for Export Tabs -->
  <script type="text/template" id="export-tabs-template">
    <div class="export-tabs tab-list" id="tab-list">
      <div class="export-tab tab-item" data-tab-id="gif">GIF</div>
      <div class="export-tab tab-item" data-tab-id="png">PNG</div>
      <div class="export-tab tab-item" data-tab-id="zip">Zip</div>
      <div class="export-tab tab-item" data-tab-id="misc">{{tabText}}</div>
    </div>
  </script>

  <!-- ----------------------------------------------------------- -->
  <!-- Zip Export Tool -->
  <!-- Template for Zip Export Desc -->
  <script type="text/template" id="zip-export-desc-template">
    {{description}}
  </script>

  <!-- Template for Zip Export Prefix -->
  <script type="text/template" id="zip-export-prefix-template">
    <div style="display: flex; line-height: 23px;">
      <label style="flex-shrink: 0; padding-right:5px;">{{label}}</label>
      <input type="text" style="flex: 1;" class="zip-prefix-name textfield"
            autocomplete="off" placeholder="{{placeholderText}}">
    </div>
  </script>

  <!-- Template for Zip Export Split By Layers -->
  <script type="text/template" id="zip-export-layers-template">
    <div class="checkbox-container" style="margin: 5px 0;">
      <input id="zip-split-layers" class="zip-split-layers-checkbox checkbox-fix" type="checkbox" />
      <label for="zip-split-layers">{{label}}</label>
    </div>
  </script>

  <!-- Template for Zip Export Download Button -->
  <script type="text/template" id="zip-export-download-button-template">
    <button type="button" class="button button-primary zip-generate-button">{{buttonText}}</button>
  </script>
  
  <!-- ----------------------------------------------------------- -->
  <!-- Gif Export Tool -->
  <!-- Template for Gif Export Desc -->
  <script type="text/template" id="gif-export-desc-template">
    {{description}}
  </script>

  <!-- Template for Gif Export Warning -->
  <script type="text/template" id="gif-export-warning-template">
    <div class="gif-export-warning-icon icon-common-warning-red">&nbsp;</div>
    <div class="gif-export-warning-message">
      {{description}}
    </div>
  </script>

  <!-- Template for Gif Export Loop Repeatedly -->
  <script type="text/template" id="gif-export-loop-repeatedly-template">
    <input id="gif-repeat-checkbox" class="gif-repeat-checkbox checkbox-fix" type="checkbox" />
    <label for="gif-repeat-checkbox"
           title="{{tooltipTitle}}"
           rel="tooltip"
           data-placement="top">{{label}}</label>
  </script>

  <!-- Template for Gif Export Download and Upload Section -->
  <script type="text/template" id="gif-export-upload-download-template">
    <div class="export-panel-section export-panel-row {{codeDotOrgClass}}" id="{{id}}">
      <button type="button" class="button button-primary {{cssClass}}">{{buttonText}}</button>
      <div class="export-info">{{description}}</div>
    </div>
  </script>
</div><|MERGE_RESOLUTION|>--- conflicted
+++ resolved
@@ -31,7 +31,18 @@
   </script>
 
   <!-- ----------------------------------------------------------- -->
-<<<<<<< HEAD
+  <!-- Settings -->
+  <!-- Template for Settings Options -->
+  <script type="text/template" id="settings-options-template">
+    <div
+      data-setting="{{dataSetting}}"
+      class="tool-icon {{iconSetting}}"
+      title="<span class='highlight'> {{title}} </span></br> {{description}}"
+      rel="tooltip" data-placement="left">
+    </div>  
+  </script>
+
+  <!-- ----------------------------------------------------------- -->
   <!-- Change Pen Size Tool -->
   <!-- Template for change pen size -->
   <script type="text/template" id="change-pen-size-template">
@@ -41,17 +52,6 @@
       <div class="pen-size-option size-picker-option" data-size="8"></div>
       <div class="pen-size-option size-picker-option" data-size="16"></div>
     </div>
-=======
-  <!-- Settings -->
-  <!-- Template for Settings Options -->
-  <script type="text/template" id="settings-options-template">
-    <div
-      data-setting="{{dataSetting}}"
-      class="tool-icon {{iconSetting}}"
-      title="<span class='highlight'> {{title}} </span></br> {{description}}"
-      rel="tooltip" data-placement="left">
-    </div>  
->>>>>>> 961e60f7
   </script>
 
   <!-- ----------------------------------------------------------- -->
