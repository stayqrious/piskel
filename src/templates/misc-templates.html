<div style="display:none">
  <script type="text/template" id="progress-bar-template">
    <div class="progress-bar-container">
      <div class="progress-bar-name">{{name}}</div>
      <div class="progress-bar-item progress-bar"></div>
      <div class="progress-bar-item progress-bar-status">{{status}}%</div>
    </div>
  </script>

  <!-- Tooltip container -->
  <script type="text/template" id="tooltip-container-template">
    <div class='tooltip-container'>
      <div>{{helptext}} <span class='tooltip-shortcut'>{{shortcut}}</span></div>
      {{!descriptors!}}
    </div>
  </script>

  <!-- Tooltip description with modifier -->
  <script type="text/template" id="tooltip-modifier-descriptor-template">
    <div class='tooltip-descriptor'>
      <span class='tooltip-descriptor-button'>{{key}}</span>
      {{description}}
    </div>
  </script>

  <!-- Simple tooltip description -->
  <script type="text/template" id="tooltip-simple-descriptor-template">
    <div class='tooltip-descriptor'>
      {{description}}
    </div>
  </script>

  <!-- ----------------------------------------------------------- -->
  <!-- Resize Tool -->
  <!-- Template for Resize Settings Title -->
  <script type="text/template" id="resize-settings-template">
    {{title}}
  </script>

  <!-- Template for Width and Height -->
  <script type="text/template" id="resize-tool-template">
    <div class="resize-section">
      <span class="resize-section-title">{{label}}</span>
      <input type="text" class="textfield resize-size-field" autocomplete="off" name="{{inputName}}"/>
      <span>px</span>
    </div>
  </script>

  <!-- Template for Ratio and Canvas -->
  <script type="text/template" id="ratio-canvas-template">
    <div class="resize-section">
      <label class="checkbox-container">
        <input type="checkbox" class="{{cssClass}} checkbox-fix" value="true"/>
        <span>{{label}}</span>
      </label>
    </div>
  </script>

  <!-- Template for Anchor -->
  <script type="text/template" id="resize-anchor-template">
    <div class="resize-section">
      <span class="resize-section-title">{{title}}</span>
      <div class="resize-anchor-container"></div>
    </div>
  </script>

  <!-- Template for Resize Submit Button -->
  <script type="text/template" id="resize-button-template">
    <input type="submit" class="button button-primary resize-button" value="{{valueText}}" />
  </script>

  <!-- ----------------------------------------------------------- -->
  <!-- Export Tool -->
  <!-- Template for Export Settings Title -->
  <script type="text/template" id="export-settings-template">
    <div class="settings-title" id="settings-title">
      {{text}}
    </div>
  </script>

   <!-- Template for Scale Changing -->
   <script type="text/template" id="export-scale-template">
    <div class="settings-item export-scale" title="{{tooltipTitle}}"
        rel="tooltip"
        data-placement="top"
        id="exportScale">
      <label for="scale-input">{{label}}</label>
      <input type="range" class="scale-input" name="scale-input" min="1"  max="32" step="1"/>
      <span class="scale-text"></span>
    </div>
  </script>

  <!-- Template for Change Resolution -->
  <script type="text/template" id="export-change-resolution-template">
    <div class="settings-item export-resize" id="export-resize">
      <span class="resize-label">{{label}}</span>
      <input type="text" class="textfield  resize-field  resize-width" autocomplete="off" name="resize-width"/>
      <div class="resize-label">x</div>
      <input type="text" class="textfield  resize-field  resize-height" autocomplete="off" name="resize-height"/>
    </div>
  </script>

  <!-- Template for Export Tabs -->
  <script type="text/template" id="export-tabs-template">
    <div class="export-tabs tab-list" id="tab-list">
      <div class="export-tab tab-item" data-tab-id="gif">GIF</div>
      <div class="export-tab tab-item" data-tab-id="png">PNG</div>
      <div class="export-tab tab-item" data-tab-id="zip">Zip</div>
      <div class="export-tab tab-item" data-tab-id="misc">{{tabText}}</div>
    </div>
  </script>

  <!-- ----------------------------------------------------------- -->
<<<<<<< HEAD
  <!-- Color Palette Tool -->
  <!-- Template for Primary and Secondary Color -->
  <script type="text/template" id="color-palette-primary-secondary-template">
    <div
      class="tool-icon tool-color-picker"
      data-initial-title="{{title}}"
      rel="tooltip"
      data-placement="right"
    >
      <input id="{{id}}" class="{{cssClass}} color" type="text"/>
    </div>
  </script>

  <!-- Template for Primary and Secondary Color -->
  <script type="text/template" id="color-palette-swap-template">
    <div
      class="swap-colors-button icon-common-swapcolors-arrow-grey"
      title="{{title}}"
      rel="tooltip"
      data-placement="right"
    ></div>
=======
  <!-- Zip Export Tool -->
  <!-- Template for Zip Export Desc -->
  <script type="text/template" id="zip-export-desc-template">
    {{description}}
  </script>

  <!-- Template for Zip Export Prefix -->
  <script type="text/template" id="zip-export-prefix-template">
    <div style="display: flex; line-height: 23px;">
      <label style="flex-shrink: 0; padding-right:5px;">{{label}}</label>
      <input type="text" style="flex: 1;" class="zip-prefix-name textfield"
            autocomplete="off" placeholder="{{placeholderText}}">
    </div>
  </script>

  <!-- Template for Zip Export Split By Layers -->
  <script type="text/template" id="zip-export-layers-template">
    <div class="checkbox-container" style="margin: 5px 0;">
      <input id="zip-split-layers" class="zip-split-layers-checkbox checkbox-fix" type="checkbox" />
      <label for="zip-split-layers">{{label}}</label>
    </div>
  </script>

  <!-- Template for Zip Export Download Button -->
  <script type="text/template" id="zip-export-download-button-template">
    <button type="button" class="button button-primary zip-generate-button">{{buttonText}}</button>
  </script>
  
  <!-- ----------------------------------------------------------- -->
  <!-- Gif Export Tool -->
  <!-- Template for Gif Export Desc -->
  <script type="text/template" id="gif-export-desc-template">
    {{description}}
  </script>

  <!-- Template for Gif Export Warning -->
  <script type="text/template" id="gif-export-warning-template">
    <div class="gif-export-warning-icon icon-common-warning-red">&nbsp;</div>
    <div class="gif-export-warning-message">
      {{description}}
    </div>
  </script>

  <!-- Template for Gif Export Loop Repeatedly -->
  <script type="text/template" id="gif-export-loop-repeatedly-template">
    <input id="gif-repeat-checkbox" class="gif-repeat-checkbox checkbox-fix" type="checkbox" />
    <label for="gif-repeat-checkbox"
           title="{{tooltipTitle}}"
           rel="tooltip"
           data-placement="top">{{label}}</label>
  </script>

  <!-- Template for Gif Export Download and Upload Section -->
  <script type="text/template" id="gif-export-upload-download-template">
    <div class="export-panel-section export-panel-row {{codeDotOrgClass}}" id="{{id}}">
      <button type="button" class="button button-primary {{cssClass}}">{{buttonText}}</button>
      <div class="export-info">{{description}}</div>
    </div>
>>>>>>> b3fba4b8
  </script>
</div><|MERGE_RESOLUTION|>--- conflicted
+++ resolved
@@ -28,6 +28,30 @@
     <div class='tooltip-descriptor'>
       {{description}}
     </div>
+  </script>
+
+  <!-- ----------------------------------------------------------- -->
+  <!-- Color Palette Tool -->
+  <!-- Template for Primary and Secondary Color -->
+  <script type="text/template" id="color-palette-primary-secondary-template">
+    <div
+      class="tool-icon tool-color-picker"
+      data-initial-title="{{title}}"
+      rel="tooltip"
+      data-placement="right"
+    >
+      <input id="{{id}}" class="{{cssClass}} color" type="text"/>
+    </div>
+  </script>
+
+  <!-- Template for Primary and Secondary Color -->
+  <script type="text/template" id="color-palette-swap-template">
+    <div
+      class="swap-colors-button icon-common-swapcolors-arrow-grey"
+      title="{{title}}"
+      rel="tooltip"
+      data-placement="right"
+    ></div>
   </script>
 
   <!-- ----------------------------------------------------------- -->
@@ -111,29 +135,6 @@
   </script>
 
   <!-- ----------------------------------------------------------- -->
-<<<<<<< HEAD
-  <!-- Color Palette Tool -->
-  <!-- Template for Primary and Secondary Color -->
-  <script type="text/template" id="color-palette-primary-secondary-template">
-    <div
-      class="tool-icon tool-color-picker"
-      data-initial-title="{{title}}"
-      rel="tooltip"
-      data-placement="right"
-    >
-      <input id="{{id}}" class="{{cssClass}} color" type="text"/>
-    </div>
-  </script>
-
-  <!-- Template for Primary and Secondary Color -->
-  <script type="text/template" id="color-palette-swap-template">
-    <div
-      class="swap-colors-button icon-common-swapcolors-arrow-grey"
-      title="{{title}}"
-      rel="tooltip"
-      data-placement="right"
-    ></div>
-=======
   <!-- Zip Export Tool -->
   <!-- Template for Zip Export Desc -->
   <script type="text/template" id="zip-export-desc-template">
@@ -192,6 +193,5 @@
       <button type="button" class="button button-primary {{cssClass}}">{{buttonText}}</button>
       <div class="export-info">{{description}}</div>
     </div>
->>>>>>> b3fba4b8
   </script>
 </div>