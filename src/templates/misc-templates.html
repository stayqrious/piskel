--- conflicted
+++ resolved
@@ -111,7 +111,6 @@
   </script>
 
   <!-- ----------------------------------------------------------- -->
-<<<<<<< HEAD
   <!-- Zip Export Tool -->
   <!-- Template for Zip Export Desc -->
   <script type="text/template" id="zip-export-desc-template">
@@ -138,7 +137,9 @@
   <!-- Template for Zip Export Download Button -->
   <script type="text/template" id="zip-export-download-button-template">
     <button type="button" class="button button-primary zip-generate-button">{{buttonText}}</button>
-=======
+  </script>
+  
+  <!-- ----------------------------------------------------------- -->
   <!-- Gif Export Tool -->
   <!-- Template for Gif Export Desc -->
   <script type="text/template" id="gif-export-desc-template">
@@ -168,6 +169,5 @@
       <button type="button" class="button button-primary {{cssClass}}">{{buttonText}}</button>
       <div class="export-info">{{description}}</div>
     </div>
->>>>>>> ccced0f8
   </script>
 </div>